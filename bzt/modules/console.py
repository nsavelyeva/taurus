# coding=utf-8
"""
Copyright 2015 BlazeMeter Inc.

Licensed under the Apache License, Version 2.0 (the "License");
you may not use this file except in compliance with the License.
You may obtain a copy of the License at

   http://www.apache.org/licenses/LICENSE-2.0

Unless required by applicable law or agreed to in writing, software
distributed under the License is distributed on an "AS IS" BASIS,
WITHOUT WARRANTIES OR CONDITIONS OF ANY KIND, either express or implied.
See the License for the specific language governing permissions and
limitations under the License.
"""
import copy
import math
import re
import sys
import time
import traceback
from abc import abstractmethod
from collections import deque
from datetime import datetime
from itertools import groupby, islice, chain
from logging import StreamHandler

from urwid import LineBox, ListBox, RIGHT, CENTER, BOTTOM, CLIP, GIVEN, ProgressBar
from urwid import Text, Pile, WEIGHT, Filler, Columns, Widget, CanvasCombine
from urwid.decoration import Padding
from urwid.font import Thin6x6Font
from urwid.graphics import BigText
from urwid.listbox import SimpleListWalker
from urwid.widget import Divider

import bzt
from bzt import TaurusInternalException
from bzt.engine import Reporter
from bzt.modules.aggregator import DataPoint, KPISet, AggregatorListener, ResultsProvider
from bzt.modules.provisioning import Local
from bzt.six import StringIO, numeric_types
from bzt.utils import humanize_time, is_windows, DummyScreen

try:
    from bzt.modules.screen import GUIScreen
except ImportError:
    GUIScreen = DummyScreen

try:
    from urwid.curses_display import Screen as ConsoleScreen
except ImportError:
    ConsoleScreen = GUIScreen


class ConsoleStatusReporter(Reporter, AggregatorListener):
    """
    Class to show process status on the console
    :type logger_handlers: list[StreamHandler]
    """

    # NOTE: maybe should use separate thread for screen re-painting
    def __init__(self):
        super(ConsoleStatusReporter, self).__init__()
        self._last_datapoint = None
        self.__streams_redirected = False
        self.logger_handlers = []
        self.orig_streams = {}
        self.temp_stream = StringIONotifying(self.log_updated)
        self.screen_size = (140, 35)
        self.disabled = False
        self.console = None
        self.executor_widgets = []
        self.screen = DummyScreen(self.screen_size[0], self.screen_size[1])

    def _get_screen(self):
        screen_type = self._get_screen_type()
        if screen_type == "console":
            return ConsoleScreen()
        elif screen_type == "gui":
            return GUIScreen()
        else:
            cols = self.settings.get('dummy-cols', self.screen_size[0])
            rows = self.settings.get('dummy-rows', self.screen_size[1])
            return DummyScreen(cols, rows)

    def _get_screen_type(self):
        screen_type = self.settings.get("screen", "console")

        if screen_type not in ("console", "gui", "dummy"):
            self.log.info("Invalid screen type %r, trying 'console'", screen_type)
            screen_type = "console"

        if not sys.stdout.isatty():
            self.log.debug("Not in terminal, using dummy screen")
            screen_type = "dummy"

        if screen_type == "console":
            if ConsoleScreen is DummyScreen or is_windows():
                self.log.debug("Can't use console' screen, trying 'gui'")
                screen_type = "gui"

        if screen_type == "gui" and GUIScreen is DummyScreen:
            self.log.debug("Can't use 'gui' screen, trying 'dummy'")
            screen_type = "dummy"

        return screen_type

    def prepare(self):
        """
        Prepare console screen objects, logger, ask for widgets
        """
        super(ConsoleStatusReporter, self).prepare()
        if isinstance(self.engine.aggregator, ResultsProvider):
            self.engine.aggregator.add_listener(self)

        disable = self.settings.get('disable', 'auto')
<<<<<<< HEAD
        explicit_disable = isinstance(disable, (bool, int)) and not disable
=======
        explicit_disable = isinstance(disable, (bool, int)) and disable
>>>>>>> 70cbf636
        auto_disable = str(disable).lower() == 'auto' and not sys.stdout.isatty()
        if explicit_disable or auto_disable:
            self.disabled = True
            return

        self.screen = self._get_screen()

        widgets = []
        modules = [self.engine.provisioning]  # must create new list to not alter existing
        modules += self.engine.reporters
        modules += self.engine.services
        if isinstance(self.engine.provisioning, Local):
            modules += self.engine.provisioning.executors
        for module in modules:
            if isinstance(module, WidgetProvider):
                widget = module.get_widget()
                widgets.append(widget)
                if isinstance(widget, ExecutorWidget):
                    self.executor_widgets.append(widget)

        self.console = TaurusConsole(widgets)
        self.screen.register_palette(self.console.palette)

    def check(self):
        """
        Repaint the screen
        """
        if self.disabled:
            if self._last_datapoint:
                self.__print_one_line_stats()
                self._last_datapoint = None
            return False

        self.__start_screen()
        for widget in self.executor_widgets:
            widget.update()
        self.__update_screen()
        return False

    def __print_one_line_stats(self):
        cur = self._last_datapoint[DataPoint.CURRENT]['']
        line = "Current: %s vu\t%s succ\t%s fail\t%.3f avg rt"
        stats = (cur[KPISet.CONCURRENCY], cur[KPISet.SUCCESSES], cur[KPISet.FAILURES],
                 cur[KPISet.AVG_RESP_TIME])
        cumul = self._last_datapoint[DataPoint.CUMULATIVE]['']
        line += "\t/\t"  # separator
        line += "Cumulative: %.3f avg rt, %d%% failures"
        stats += (cumul[KPISet.AVG_RESP_TIME], 100 * (cumul[KPISet.FAILURES] / cumul[KPISet.SAMPLE_COUNT]))
        self.log.info(line % stats)

    def __start_screen(self):
        """
        Start GUIScreen on windows or urwid.curses_display on *nix
        :return:
        """
        if not self.screen.started:
            self.__redirect_streams()
            self.screen.start()
            self.log.info("Waiting for finish...")

    def __update_screen(self):
        """
        update screen size, update log entries
        call screen.__repaint()
        :return:
        """
        if self.screen.started:
            self.console.tick()

            self.screen_size = self.screen.get_cols_rows()

            self.console.update_log(self.temp_stream)
            try:
                self.__repaint()
            except KeyboardInterrupt:
                raise
            except BaseException as exc:
                self.log.error("Console screen failure: %s", exc)
                self.log.debug("%s", traceback.format_exc())
                self.shutdown()

    def aggregated_second(self, data):
        """
        Consume aggregate data and feed it to console screen

        :type data: bzt.modules.aggregator.DataPoint
        :return:
        """
        self._last_datapoint = data

        if self.disabled:
            return

        try:
            self.console.add_data(data)
        except BaseException as exc:
            self.log.warning("Failed to add datapoint to display: %s", exc)
            self.log.debug("%s", traceback.format_exc())

    def startup(self):
        super(ConsoleStatusReporter, self).startup()
        self.log.info("Waiting for results...")

    def shutdown(self):
        """
        Stop showing the screen
        """
        super(ConsoleStatusReporter, self).shutdown()
        if self.disabled:
            return

        self.screen.stop()
        self.__dump_saved_log()

    def post_process(self):
        super(ConsoleStatusReporter, self).post_process()
        self.__dump_saved_log()

    def __detect_console_logger(self):
        logger = self.log
        while logger:
            for handler in logger.handlers[:]:
                if isinstance(handler, StreamHandler):
                    if handler.stream in (sys.stdout, sys.stderr):
                        self.logger_handlers.append(handler)

            if logger.root == logger:
                break
            else:
                logger = logger.root

    def __redirect_streams(self):
        if self.__streams_redirected:
            return

        if sys.stdout.isatty():
            if not is_windows():
                self.__detect_console_logger()

        if self.orig_streams:
            raise TaurusInternalException("Console: original streams already set")
        elif self.logger_handlers and not self.orig_streams:
            self.log.debug("Overriding logging streams")
            for handler in self.logger_handlers:
                self.orig_streams[handler] = handler.stream
                handler.stream = self.temp_stream
            self.log.debug("Redirected logging streams, %s/%s", self.logger_handlers, self.orig_streams)
            self.__streams_redirected = True
        else:
            self.log.info("Did not mute console logging")

    def __dump_saved_log(self):
        """
        Dump data from background logging buffer to orig_stream
        """
        if self.logger_handlers and self.orig_streams:
            # dump what we have in our background logging stream
            self.log.debug("Restoring logging streams, %s/%s", self.logger_handlers, self.orig_streams)
            for handler in self.logger_handlers[:]:
                handler.stream = self.orig_streams[handler]
                self.temp_stream.seek(0)
                handler.stream.write(self.temp_stream.getvalue())
                self.logger_handlers.remove(handler)
                self.orig_streams.pop(handler)
            self.temp_stream.truncate(0)
        else:
            self.log.debug("No logger_handler or orig_stream was detected")

    def __repaint(self):
        if self.screen.started:
            canvas = self.console.render(self.screen_size, focus=False)
            self.screen.draw_screen(self.screen_size, canvas)

    def log_updated(self):
        """
        Notification for log changes, to repaint log widget
        """
        self.console.update_log(self.temp_stream)
        # we need to repaint, otherwise graceful shutdown messages not visible
        self.__repaint()


class ScrollingLog(ListBox):
    """
    Log widget that scrolls down automatically
    """
    ansi_escape = re.compile(r'\x1b[^m]*m')

    def __init__(self):
        body = SimpleListWalker([])
        super(ScrollingLog, self).__init__(body)
        self.last_size = (0, 0)

    # pylint: disable=method-hidden
    def render(self, size, focus=False):
        """
        Render the widget

        :param size:
        :param focus:
        :return:
        """
        self.last_size = size
        while len(self.body) and BOTTOM not in self.ends_visible(size, focus):
            self.body.pop(0)
        return super(ScrollingLog, self).render(size, focus)

    def update(self, data):
        """
        Update log view with data

        :type data: str
        """
        lines = self.ansi_escape.sub('', data.strip()).split("\n")

        while len(self.body):
            self.body.pop(0)

        for line in lines[-self.last_size[1]:]:
            self.body.append(Text(('log', line)))


class TaurusConsole(Columns):
    """
    Root screen widget

    :type executor_widgets: list[widget.Widget]
    :type log_widget: ScrollingLog
    """
    palette = [
        ('sidebar', '', ''),
        ('log', '', ''),
        ('graph bg', '', ''),
        ('graph vu', 'light gray', 'light gray'),
        ('graph vc', 'brown', 'brown'),
        ('graph rps', 'dark green', 'dark green'),
        ('graph fail', 'dark red', 'dark red'),
        ('graph rt', 'dark blue', 'dark blue'),
        ('graph lt', 'dark cyan', 'dark cyan'),
        ('graph cn', 'dark magenta', 'dark magenta'),
        ('stat-hdr', 'light gray', 'dark blue'),
        ('stat-txt', '', ''),
        ('stat-2xx', 'light green', ''),
        ('stat-3xx', 'light cyan', ''),
        ('stat-4xx', 'brown', ''),
        ('stat-5xx', 'light red', ''),
        ('stat-nonhttp', 'light magenta', ''),
        ('pb-en', 'white', 'dark blue', ''),
        ('pb-dis', 'black', 'dark green', ''),
        ('pb-mid', 'brown', 'brown', ''),
        ('pf-3', 'yellow', ''),
        ('pf-4', 'light red', ''),
        ('pf-5', 'black', 'dark red'),
        ('warmer', 'yellow', ''),
        ('colder', 'dark cyan', ''),
    ]

    def __init__(self, executor_widgets):
        self.log_widget = ScrollingLog()

        self.latest_stats = LatestStats()
        self.cumulative_stats = CumulativeStats()

        stats_pane = Pile([(WEIGHT, 0.333, self.latest_stats),
                           (WEIGHT, 0.667, self.cumulative_stats)])

        self.graphs = ThreeGraphs()
        self.logo = TaurusLogo()

        ordered_widgets = sorted(executor_widgets, key=lambda x: x.priority)
        right_widgets = ListBox(SimpleListWalker([Pile([x, Divider()]) for x in ordered_widgets]))
        widget_pile = Pile([(7, self.logo), right_widgets, ])

        log_block = Pile([(1, Filler(Divider('─'))), self.log_widget])

        right_pane = Pile([(WEIGHT, 0.667, widget_pile),
                           (WEIGHT, 0.333, log_block)])

        columns = [(WEIGHT, 0.25, self.graphs),
                   (WEIGHT, 0.50, stats_pane),
                   (WEIGHT, 0.25, right_pane)]
        super(TaurusConsole, self).__init__(columns)

    def add_data(self, data):
        """
        New datapoint notification

        :type data: bzt.modules.aggregator.DataPoint
        """
        overall = data[DataPoint.CURRENT].get('', KPISet())
        # self.log.debug("Got data for second: %s", to_json(data))

        active = int(math.floor(overall[KPISet.SAMPLE_COUNT] * overall[
            KPISet.AVG_RESP_TIME]))
        self.graphs.append(overall[KPISet.CONCURRENCY],
                           min(overall[KPISet.CONCURRENCY], active),
                           overall[KPISet.SAMPLE_COUNT],
                           overall[KPISet.FAILURES],
                           overall[KPISet.AVG_RESP_TIME],
                           overall[KPISet.AVG_CONN_TIME],
                           overall[KPISet.AVG_LATENCY], )

        self.latest_stats.add_data(data)
        self.cumulative_stats.add_data(data)

    def update_log(self, log_stream):
        """
        Update log with stream

        :type log_stream: bzt.modules.console.StringIONotifying
        """
        self.log_widget.update(log_stream.getvalue())

    def tick(self):
        """
        Update ticking widgets
        """
        self.logo.tick()


class StringIONotifying(StringIO, object):
    """
    StringIO extension that will call listener on every flush
    Note that by using it as logging stream there must be no logging
    calls inside listener, infinite recursion otherwise

    :param listener:
    """

    def __init__(self, listener):
        """

        :type self: StringIO
        """
        StringIO.__init__(self)  # pylint: disable=non-parent-init-called
        self.listener = listener

    def flush(self):
        """

        :type self: StringIONotifying or StringIO
        """
        # noinspection PyArgumentList
        StringIO.flush(self)
        self.listener()


class ThreeGraphs(Pile):
    """
    Left pane of three graphs
    """

    def __init__(self, ):
        self.v_users = BoxedGraph(
            [' ', ("graph vu", '1'), " %s users, ",
             ("graph vc", '2'), " ~%s active "],
            ("graph bg", "graph vu", "graph vc"))
        self.rps = BoxedGraph([' ', ("graph rps", '1'), " %d hits, ",
                               ("graph fail", '2'), " %d fail "],
                              ("graph bg", "graph rps", "graph fail"))
        self.r_time = BoxedGraph([" ", ("graph rt", '1'), " %.3f avg time (",
                                  ("graph lt", '2'), " lat, ",
                                  ("graph cn", '3'), " conn) "],
                                 ("graph bg", "graph rt", "graph lt", "graph cn"))

        graphs = [self.v_users, self.rps, self.r_time]
        super(ThreeGraphs, self).__init__(graphs)

    def append(self, v_users, active, rps, fail, r_time, conn, lat):
        """
        Append data

        :type v_users: int
        :type active: int
        :type rps: int
        :type fail: int
        :type r_time: float
        :type conn: float
        :type lat: float
        """
        if v_users is None:
            v_users = 0
        if active is None:
            active = 0

        self.v_users.append((v_users, active))
        self.rps.append((rps, fail))
        self.r_time.append((r_time, lat, conn,))

        self._invalidate()


class StackedGraph(Widget):
    """
    Single stacked graph

    :type colors: tuple
    """

    def __init__(self, colors):
        super(StackedGraph, self).__init__()
        self.last_size = (0, 0)
        self.data = deque(maxlen=120)
        self.max = 0.0
        self.colors = colors
        self.chars = ' .o@'
        self._left_border = lambda: 0 if self.last_size[0] > len(self.data) else len(self.data) - self.last_size[0]

    def __get_matrix(self, cols, rows):
        aspect = max(self.max, 0.0000001) / float(rows)
        matrix = []
        for point in islice(self.data, self._left_border(), len(self.data)):
            line = ''
            for idx, num in enumerate(point):
                chunk = str(idx + 1) * int(math.ceil(num / aspect))
                line = chunk + line[len(chunk):]
            line += '0' * (rows - len(line))
            matrix.append(line)

        while len(matrix) < cols:
            matrix.insert(0, '0' * rows)
        matrix = list(zip(*matrix))
        matrix.reverse()
        return matrix

    def render(self, size, focus=False):
        """
        Render the graph

        :param focus: ignored
        :type size: tuple
        :return:
        """
        del focus
        self.last_size = size
        matrix = self.__get_matrix(size[0], size[1])

        rows = []
        for row in range(0, size[1]):
            line = []
            groups = ["".join(grp) for _, grp in groupby(matrix[row])]
            for chunk in groups:
                color = self.colors[int(chunk[0])]
                char = self.chars[int(chunk[0])]
                line.append((color, len(chunk) * char))
            rows.append((Text(line).render((size[0],)), None, False))
        return CanvasCombine(rows)

    def append(self, value):
        """
        Add data to graph

        :type value: tuple[float] or float
        """
        if not isinstance(value, (list, tuple)):
            value = (value,)
        self.max = max(chain(value, chain.from_iterable(islice(self.data, self._left_border(), len(self.data)))))
        self.data.append(value)
        # self.set_data(self.data, max(self.max, 0.0000001))
        # self.set_title(self.caption % self.max)
        self._invalidate()


class BoxedGraph(LineBox):
    """
    Graph wrapped with LineBox

    :type title: list
    :type colors: tuple
    """

    def __init__(self, title, colors):
        self.graph = StackedGraph(colors)
        self.orig_title = title
        super(BoxedGraph, self).__init__(self.graph, " waiting for data... ")

    def format_title(self, text):
        """
        Override title formatting

        :type text: list
        :return:
        """
        return text

    def append(self, data):
        """
        Append data, reflecting in title

        :type data: tuple
        """
        self.graph.append(data)
        nums = list(data)
        new_title = copy.copy(self.orig_title)
        for idx, part in enumerate(new_title):
            if '%' in part:
                new_title[idx] = part % nums.pop(0)
        self.set_title(new_title)


class LatestStats(LineBox):
    """
    Latest stats block
    """
    title = "Latest Interval Stats"

    def __init__(self):
        self.data = DataPoint(0)
        self.percentiles = PercentilesList(DataPoint.CURRENT)
        self.avg_times = AvgTimesList(DataPoint.CURRENT)
        self.rcodes = RCodesList(DataPoint.CURRENT)
        original_widget = Columns(
            [self.avg_times, self.percentiles, self.rcodes], dividechars=1)
        padded = Padding(original_widget, align=CENTER)
        super(LatestStats, self).__init__(padded,
                                          self.title + ': waiting for data...')

    def add_data(self, data):
        """
        Append datapoint

        :type data: bzt.modules.aggregator.DataPoint
        """
        self.data = data
        if self.data[DataPoint.TIMESTAMP]:
            dat = datetime.fromtimestamp(self.data[DataPoint.TIMESTAMP])
            self.set_title(self.title + " at %s" % dat.strftime('%H:%M:%S'))

        self.percentiles.add_data(data)
        self.avg_times.add_data(data)
        self.rcodes.add_data(data)


class CumulativeStats(LineBox):
    """
    Cumulative stats block
    """
    title = "Cumulative Stats"

    def __init__(self):
        self.data = DataPoint(0)
        self._start_time = None
        self.percentiles = PercentilesList(DataPoint.CUMULATIVE)
        self.avg_times = AvgTimesList(DataPoint.CUMULATIVE)
        self.rcodes = RCodesList(DataPoint.CUMULATIVE)
        self.labels_pile = LabelsPile(DataPoint.CUMULATIVE)
        original_widget = Pile([
            Columns([
                self.avg_times,
                self.percentiles,
                self.rcodes], dividechars=1),
            self.labels_pile
        ])
        padded = Padding(original_widget, align=CENTER)
        super(CumulativeStats, self).__init__(padded, self.title + ': waiting for data...')

    def add_data(self, data):
        """
        Append datapoint

        :type data: bzt.modules.aggregator.DataPoint
        """
        self.data = data
        self.percentiles.add_data(data)
        self.avg_times.add_data(data)
        self.rcodes.add_data(data)
        self.labels_pile.add_data(data)

        if not self._start_time:
            self._start_time = data.get('ts')
        duration = humanize_time(time.time() - self._start_time)

        self.title_widget.set_text(self.title + " %s" % duration)


class PercentilesList(ListBox):
    """
    Percentile list

    :type key: str
    """

    def __init__(self, key):
        super(PercentilesList, self).__init__(SimpleListWalker([]))
        self.key = key

    def add_data(self, data):
        """
        Append data

        :type data: bzt.modules.aggregator.DataPoint
        """
        while len(self.body):
            self.body.pop(0)

        self.body.append(Text(("stat-hdr", " Percentiles: "), align=RIGHT))
        overall = data.get(self.key).get('', KPISet())
        for key in sorted(overall.get(KPISet.PERCENTILES).keys(), key=float):
            dat = (float(key), overall[KPISet.PERCENTILES][key])
            self.body.append(
                Text(("stat-txt", "%.1f%%: %.3f" % dat), align=RIGHT))


class AvgTimesList(ListBox):
    """
    Average times block

    :type key: str
    """

    def __init__(self, key):
        super(AvgTimesList, self).__init__(SimpleListWalker([]))
        self.key = key

    def add_data(self, data):
        """
        Append data

        :type data: bzt.modules.aggregator.DataPoint
        """
        while len(self.body):
            self.body.pop(0)

        self.body.append(Text(("stat-hdr", " Average Times: "), align=RIGHT))
        overall = data.get(self.key).get('', KPISet())
        recv = overall[KPISet.AVG_RESP_TIME]
        recv -= overall[KPISet.AVG_CONN_TIME]
        recv -= overall[KPISet.AVG_LATENCY]
        self.body.append(
            Text(("stat-txt", "Full: %.3f" % overall[KPISet.AVG_RESP_TIME]),
                 align=RIGHT))
        self.body.append(
            Text(("stat-txt", "Connect: %.3f" % overall[KPISet.AVG_CONN_TIME]),
                 align=RIGHT))
        self.body.append(
            Text(("stat-txt", "Latency: %.3f" % overall[KPISet.AVG_LATENCY]),
                 align=RIGHT))
        self.body.append(Text(("stat-txt", "~Receive: %.3f" % recv),
                              align=RIGHT))


class LabelsPile(Pile):
    """
    Label stats and error descriptions
    """

    def __init__(self, data):
        self.label_columns = LabelStatsTable(data)
        self.errors_description = DetailedErrorString(data)
        self.rows = [self.label_columns,
                     self.errors_description]
        super(LabelsPile, self).__init__(self.rows)

    def add_data(self, data):
        """
        add data to label columns and errors listbox
        """
        self.label_columns.add_data(data)
        self.errors_description.add_data(data)

    def render(self, size, focus=False):
        """
        Draws LabelsPile based on height of labels_column
        """
        labels_height = self.label_columns.get_height() + 1
        self.contents[0] = (self.contents[0][0], (GIVEN, labels_height))
        return super(LabelsPile, self).render(size)


class LabelStatsTable(Columns):
    """
    Sample labels block

    :type key: str
    """

    def __init__(self, key):
        self.labels = SampleLabelsNames()
        self.stats_table = StatsTable()
        self.columns = [self.labels,
                        self.stats_table]

        super(LabelStatsTable, self).__init__(self.columns, dividechars=1)
        self.key = key

    def add_data(self, data):
        """
        Append data

        :type data: bzt.modules.aggregator.DataPoint
        """
        self.labels.flush_data()
        self.stats_table.flush_data()

        overall = data.get(self.key)

        for label in overall.keys():
            if label != "":
                hits = overall.get(label).get(KPISet.SAMPLE_COUNT)
                failed = float(overall.get(label).get(KPISet.FAILURES)) / hits * 100 if hits else 0.0
                avg_rt = overall.get(label).get(KPISet.AVG_RESP_TIME)
                self.labels.add_data(label)
                self.stats_table.add_data(hits, failed, avg_rt)

    def render(self, size, focus=False):
        """
        render widget based on stat_table width
        if no space available, cut obtain some space from labels
        """
        max_width = size[0]
        stat_table_max_width = self.stats_table.get_width()
        label_names_width = self.labels.get_width()
        if stat_table_max_width + label_names_width <= max_width:
            self.contents[0] = (self.contents[0][0], (GIVEN, label_names_width, False))
        else:
            self.contents[0] = (self.contents[0][0], (GIVEN, max_width - stat_table_max_width, False))
        return super(LabelStatsTable, self).render(size)

    def get_height(self):
        """
        Return widget's height
        """
        return self.labels.get_height()


class StatsTable(Columns):
    """
    Hits, Failures, AvgRT stats
    """

    def __init__(self):
        self.hits = SampleLabelsHits()
        self.failed = SampleLabelsFailed()
        self.avg_rt = SampleLabelsAvgRT()
        self.columns = [self.hits, (10, self.failed), (10, self.avg_rt)]
        super(StatsTable, self).__init__(self.columns, dividechars=1)

    def flush_data(self):
        """
        flush data from stats table columns
        """
        self.hits.flush_data()
        self.failed.flush_data()
        self.avg_rt.flush_data()

    def add_data(self, hits, failed, avg_rt):
        """
        add data to stats table columns
        """
        self.hits.add_data(hits)
        self.failed.add_data(failed)
        self.avg_rt.add_data(avg_rt)

    def get_width(self):
        """
        returns width of stats table widget
        """
        dividechars = 1
        table_size = self.hits.get_width() + self.columns[1][0] + self.columns[2][0] + dividechars * 3
        return table_size

    def render(self, size, focus=False):
        """
        set width for columns
        """
        hits_size = self.hits.get_width()
        self.contents[0] = (self.contents[0][0], (GIVEN, hits_size, False))
        return super(StatsTable, self).render(size)


class StatsColumn(ListBox):
    """
    Abstract stats table column
    """

    def __init__(self, *args, **kargs):
        super(StatsColumn, self).__init__(*args, **kargs)
        self.header = None

    def flush_data(self):
        """
        Erase data, draw header
        """
        while len(self.body):
            self.body.pop(0)
        self.body.append(self.header)

    def get_width(self):
        """
        get widget width
        """
        return max([len(x.text) for x in self.body])

    def get_height(self):
        """
        get widget height
        """
        return len(self.body)


class SampleLabelsNames(StatsColumn):
    """
    Stats table column with labels names
    """

    def __init__(self):
        super(SampleLabelsNames, self).__init__(SimpleListWalker([]))
        self.header = Text(("stat-hdr", " Labels "))
        self.body.append(self.header)

    def add_data(self, data):
        """
        add label name
        """
        data_widget = Text(("stat-txt", "%s" % data), wrap=CLIP)
        self.body.append(data_widget)


class SampleLabelsHits(StatsColumn):
    """
    Stats table column with hits
    """

    def __init__(self):
        super(SampleLabelsHits, self).__init__(SimpleListWalker([]))
        self.header = Text(("stat-hdr", " Hits "), align=RIGHT)
        self.body.append(self.header)

    def add_data(self, data):
        """
        add new hits value to column
        """
        data_widget = Text(("stat-txt", "%d" % data), align=RIGHT)
        self.body.append(data_widget)


class SampleLabelsFailed(StatsColumn):
    """
    Stats table column with fails
    """

    def __init__(self):
        super(SampleLabelsFailed, self).__init__(SimpleListWalker([]))
        self.header = Text(("stat-hdr", " Failures "), align=CENTER)
        self.body.append(self.header)

    def add_data(self, data):
        """
        add new failed value to column
        """
        data_widget = Text(("stat-txt", "%.2f%%" % data), align=RIGHT)
        self.body.append(data_widget)


class SampleLabelsAvgRT(StatsColumn):
    """
    Stats table column with average rt
    """

    def __init__(self):
        super(SampleLabelsAvgRT, self).__init__(SimpleListWalker([]))
        self.header = Text(("stat-hdr", " Avg Time "), align=RIGHT)
        self.body.append(self.header)

    def add_data(self, data):
        """
        add new avg rt value to column
        """
        data_widget = Text(("stat-txt", "%.3f" % data), align=RIGHT)
        self.body.append(data_widget)


class DetailedErrorString(ListBox):
    """

    :type key: str
    """

    def __init__(self, key):
        super(DetailedErrorString, self).__init__(SimpleListWalker([]))
        self.key = key

    def add_data(self, data):
        """
        Append data

        :type data: bzt.modules.aggregator.DataPoint
        """
        while len(self.body):
            self.body.pop(0)

        self.body.append(Text(("stat-hdr", " Errors: ")))
        overall = data.get(self.key)
        errors = overall.get('').get(KPISet.ERRORS)
        if errors:
            err_template = "{0} of: {1}"
            for error in sorted(errors, key=lambda _err: _err.get('cnt'), reverse=True):
                err_description = error.get('msg')
                err_count = error.get('cnt')

                self.body.append(
                    Text(("stat-txt", err_template.format(err_count, err_description)), wrap=CLIP))
        else:
            self.body.append(Text(("stat-txt", "No failures occured")))


class RCodesList(ListBox):
    """
    Response codes list

    :type key: str
    """

    def __init__(self, key):
        super(RCodesList, self).__init__(SimpleListWalker([]))
        self.key = key

    def add_data(self, data):
        """
        Append data point

        :type data: bzt.modules.aggregator.DataPoint
        """
        while len(self.body):
            self.body.pop(0)

        overall = data.get(self.key).get('', KPISet())

        self.body.append(Text(("stat-hdr", " Response Codes: "), align=RIGHT))

        for key in sorted(overall.get(KPISet.RESP_CODES).keys()):
            if overall[KPISet.SAMPLE_COUNT]:
                part = 100 * float(overall[KPISet.RESP_CODES][key]) / overall[
                    KPISet.SAMPLE_COUNT]
            else:
                part = 0

            dat = (
                key,
                part,
                overall[KPISet.RESP_CODES][key],
            )
            if key[0] == '2':
                style = 'stat-2xx'
            elif key[0] == '3':
                style = 'stat-3xx'
            elif key[0] == '4':
                style = 'stat-4xx'
            elif key[0] == '5':
                style = 'stat-5xx'
            else:
                style = "stat-nonhttp"
            self.body.append(Text((style, "%s:  %.2f%% (%s)" % dat), align=RIGHT))

        dat = (100, overall[KPISet.SAMPLE_COUNT])
        self.body.append(Text(('stat-txt', "All: %.2f%% (%s)" % dat), align=RIGHT))


class TaurusLogo(Pile):
    """
    Big taurus name
    """
    seq = r'/-\|'

    by_text = '%s v%s by BlazeMeter.com %s'

    def __init__(self):
        self.idx = 0
        b_txt = BigText("Taurus", Thin6x6Font())
        pad = Padding(b_txt, CENTER, width=CLIP)
        filled = Filler(pad)

        self.byb = Filler(Text('', align=CENTER))
        parts = [
            (5, filled),
            (1, self.byb),
        ]
        super(TaurusLogo, self).__init__(parts)

    def tick(self):
        """
        Update rotating sticks
        """
        txt = self.by_text % (self.seq[self.idx], bzt.VERSION, self.seq[self.idx])
        # noinspection PyPropertyAccess
        self.byb.body.set_text(txt)
        self.idx += 1
        if self.idx >= len(self.seq):
            self.idx = 0
        self._invalidate()


class WidgetProvider(object):
    """
    Mixin for classes that provide executor widgets
    """

    @abstractmethod
    def get_widget(self):
        """
        Returns widget instance to be added to sidebar

        :rtype: urwid.Widget
        """
        pass


class PrioritizedWidget(object):
    def __init__(self, priority=0):
        self.priority = priority


class ExecutorWidget(Pile, PrioritizedWidget):
    """
    Progress executor widget
    :type progress: urwid.Widget
    :type executor: bzt.engine.ScenarioExecutor
    """

    def __init__(self, executor, label=None, additional_widgets=()):
        PrioritizedWidget.__init__(self, priority=10)
        self.executor = executor
        self.duration = self.executor.get_load().duration
        self.widgets = []
        self.additional_widgets = additional_widgets
        self.widgets.extend(self.additional_widgets)
        self.finished = False

        if label is not None:
            self.widgets.append(Text(label))
        else:
            self.widgets.append(Text("%s" % executor))

        if self.duration:
            self.progress = ProgressBar('pb-en', 'pb-dis', done=self.duration)
        else:
            self.progress = Text("")
        self.widgets.append(self.progress)

        self.elapsed = Text("Elapsed: N/A")
        self.eta = Text("ETA: N/A", align=RIGHT)
        self.widgets.append(Columns([self.elapsed, self.eta]))
        super(ExecutorWidget, self).__init__(self.widgets)

    def update(self):
        """
        Refresh widget values
        """
        if self.finished:
            return
        if self.executor.start_time:
            elapsed = time.time() - self.executor.start_time
            self.elapsed.set_text("Elapsed: %s" % humanize_time(elapsed))

            if self.duration:
                eta = self.duration - elapsed
                if eta >= 0:
                    self.eta.set_text("ETA: %s" % humanize_time(eta))
                else:
                    self.eta.set_text("Overtime: %s" % humanize_time(-eta))

                self.progress.set_completion(elapsed)
            else:
                self.progress.set_text("Running...")

            if self.executor in self.executor.engine.provisioning.finished_modules:
                self.finished = True
                if self.duration:
                    self.progress.set_completion(self.duration)
                else:
                    self.progress.set_text("Finished")
                    self.eta.set_text("")
        elif isinstance(self.executor.delay, numeric_types):
            delayed = self.executor.delay - (time.time() - self.executor.engine.provisioning.start_time)
            if delayed >= 0:
                self.elapsed.set_text("Delay: %s" % humanize_time(delayed))
                if self.duration:
                    eta = self.duration + delayed
                    self.eta.set_text("ETA: %s" % humanize_time(eta))
                else:
                    self.progress.set_text("Waiting...")

        self._invalidate()<|MERGE_RESOLUTION|>--- conflicted
+++ resolved
@@ -115,11 +115,7 @@
             self.engine.aggregator.add_listener(self)
 
         disable = self.settings.get('disable', 'auto')
-<<<<<<< HEAD
-        explicit_disable = isinstance(disable, (bool, int)) and not disable
-=======
         explicit_disable = isinstance(disable, (bool, int)) and disable
->>>>>>> 70cbf636
         auto_disable = str(disable).lower() == 'auto' and not sys.stdout.isatty()
         if explicit_disable or auto_disable:
             self.disabled = True
