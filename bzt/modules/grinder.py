--- conflicted
+++ resolved
@@ -46,15 +46,10 @@
     """
     Grinder executor module
     """
-<<<<<<< HEAD
-    DOWNLOAD_LINK = "http://netcologne.dl.sourceforge.net/project/grinder/The%20Grinder%203/{version}" \
-                    "/grinder-{version}-binary.zip"
-=======
     # OLD_DOWNLOAD_LINK = "http://switch.dl.sourceforge.net/project/grinder/The%20Grinder%203/{version}" \
     #                 "/grinder-{version}-binary.zip"
     DOWNLOAD_LINK = "http://sourceforge.net/projects/grinder/files/The%20Grinder%203/{version}" \
                     "/grinder-{version}-binary.zip/download"
->>>>>>> 9ce3dc25
     VERSION = "3.11"
 
     def __init__(self):
