--- conflicted
+++ resolved
@@ -19,8 +19,8 @@
 import sys
 import math
 import time
-
 import os
+from imp import find_module
 
 from bzt.engine import ScenarioExecutor
 from bzt.modules.aggregator import ConsolidatingAggregator, ResultsProvider
@@ -28,7 +28,7 @@
 from bzt.utils import shutdown_process, shell_exec, RequiredTool
 from bzt.modules.console import WidgetProvider, SidebarWidget
 from bzt.six import PY3
-from imp import find_module
+
 
 class LocustIOExecutor(ScenarioExecutor, WidgetProvider):
     def __init__(self):
@@ -43,7 +43,7 @@
         self.slaves_ldjson = None
 
     def prepare(self):
-        self.run_checklist()
+        self.__check_installed()
         scenario = self.get_scenario()
         self.locustfile = scenario.get("script", ValueError("Please specify locusfile in 'script' option"))
         self.is_master = self.execution.get("master", self.is_master)
@@ -60,6 +60,12 @@
 
         if isinstance(self.engine.aggregator, ConsolidatingAggregator):
             self.engine.aggregator.add_underling(reader)
+
+    def __check_installed(self):
+        tool = LocustIO(self.log)
+        if not tool.check_if_installed():
+            self.log.info("Installing %s", tool.tool_name)
+            tool.install()
 
     def startup(self):
         self.start_time = time.time()
@@ -121,30 +127,9 @@
 
     def shutdown(self):
         shutdown_process(self.process, self.log)
-<<<<<<< HEAD
         if self.__out:
             self.__out.close()
 
-
-class SlavesReader(ResultsProvider):
-    def _calculate_datapoints(self, final_pass=False):
-        pass
-=======
-        self.__devnull.close()
-
-    def run_checklist(self):
-        """
-        check tools
-        """
-        required_tools = []
-        required_tools.append(LocustIO(self.log))
-        self.check_tools(required_tools)
-
-    def check_tools(self, required_tools):
-        for tool in required_tools:
-            if not tool.check_if_installed():
-                self.log.info("Installing %s", tool.tool_name)
-                tool.install()
 
 class LocustIO(RequiredTool):
     def __init__(self, parent_logger):
@@ -164,4 +149,12 @@
         if PY3:
             raise RuntimeError("LocustIO is not currently compatible with Python 3.x")
         raise RuntimeError("Unable to locate locustio package. Please install it like this: pip install locustio")
->>>>>>> aca15f75
+
+
+class SlavesReader(ResultsProvider):
+    def __init__(self, filename, parent_logger):
+        super(SlavesReader, self).__init__()
+        self.log = parent_logger.getChild(self.__class__.__name__)
+
+    def _calculate_datapoints(self, final_pass=False):
+        pass