--- conflicted
+++ resolved
@@ -222,25 +222,10 @@
         res = list(self.obj.datapoints(final_pass=True))
         lst_json = to_json(res)
 
-<<<<<<< HEAD
-        export_file = EngineEmul().create_artifact("lst", ".json")
-        with open(export_file, "w") as fhd:
-            fhd.write(lst_json)
-
-        self.assertFilesEqual(RESOURCES_DIR + "json/stdev-performance.json", export_file,
-                              "140468325803792", str(id(self.obj)))
-
-=======
->>>>>>> 817e90c9
         self.assertNotIn('"perc": {},', lst_json)
 
         elapsed = time.time() - start
         logging.debug("Elapsed/per datapoint: %s / %s", elapsed, elapsed / len(res))
-<<<<<<< HEAD
-        self.assertLess(elapsed, len(res))  # less than 1 datapoint per sec is a no-go
-        exp = [2210.0, 721, 607, 828, 586, 623, 553, 693, 488, 425, 251]
-        self.assertEqual(exp, [x[DataPoint.CURRENT][''][KPISet.STDEV_RESP_TIME] for x in json.loads(lst_json)])
-=======
         # self.assertLess(elapsed, len(res))  # less than 1 datapoint per sec is a no-go
         exp = [2.2144798867972773,
                0.7207704268609725,
@@ -254,42 +239,18 @@
                0.42471180222446503,
                0.2512251128133865]
         self.assertEqual(exp, [x[DataPoint.CURRENT][''][KPISet.STDEV_RESP_TIME] for x in res])
->>>>>>> 817e90c9
 
     def test_kpiset_trapped_getitem(self):
         def new():
             subj = KPISet()
             subj.perc_levels = (100.0,)
-<<<<<<< HEAD
-            subj[KPISet.RESP_TIMES].add(100)
-            subj[KPISet.RESP_TIMES].add(10)
-            subj[KPISet.RESP_TIMES].add(1)
-=======
             subj[KPISet.RESP_TIMES].add(0.1)
             subj[KPISet.RESP_TIMES].add(0.01)
             subj[KPISet.RESP_TIMES].add(0.001)
->>>>>>> 817e90c9
             subj.recalculate()
             return subj
 
         def enc_dec_iter(vals):
-<<<<<<< HEAD
-            return json.loads(to_json([x for x in vals]))
-
-        exp = [[u'avg_ct', 0],
-               [u'rt', {u'0.001': 1, u'0.01': 1, u'0.1': 1}],
-               [u'errors', []],
-               [u'stdev_rt', 58],
-               [u'avg_lt', 0],
-               [u'rc', {}],
-               [u'bytes', 0],
-               [u'perc', {u'100.0': 0.1}],
-               [u'succ', 0],
-               [u'throughput', 0],
-               [u'concurrency', 0],
-               [u'avg_rt', 0],
-               [u'fail', 0]]
-=======
             vals = list(vals)
             dct = {x[0]: x[1] for x in vals}
             jsoned = to_json(dct)
@@ -308,7 +269,6 @@
                u'stdev_rt': 0.058 if PY2 else 0.05802585630561603,
                u'succ': 0,
                u'throughput': 0}
->>>>>>> 817e90c9
 
         self.assertEqual(exp, enc_dec_iter(new().items()))
         if PY2:
