import csv
import os
import shutil
import time

import yaml

from bzt.engine import ScenarioExecutor, Provisioning
from bzt.modules.selenium import SeleniumExecutor, JUnitJar
<<<<<<< HEAD
from bzt.utils import BetterDict
from tests import BZTestCase, local_paths_config, __dir__
=======
from tests import setup_test_logging, BZTestCase, local_paths_config, __dir__
>>>>>>> 1c1f450a
from tests.mocks import EngineEmul


class SeleniumTestCase(BZTestCase):
    def setUp(self):
        super(SeleniumTestCase, self).setUp()
        self.engine_obj = EngineEmul()
        self.paths = [__dir__() + "/../../bzt/10-base.json", local_paths_config()]
        self.engine_obj.configure(self.paths)  # FIXME: avoid using whole engine in particular module test!
        self.engine_obj.config.get("modules").get("selenium").merge({"virtual-display": {"width": 1024, "height": 768}})
        self.selenium_config = self.engine_obj.config["modules"]["selenium"]


class TestSeleniumJUnitRunner(SeleniumTestCase):
    """
    java:one/folder/project/list
    jar:one/folder/list
    python:one/folder/list
    """

    def setUp(self):
        super(TestSeleniumJUnitRunner, self).setUp()

    def test_install_tools(self):
        """
        check installation of selenium-server, junit
        :return:
        """
        dummy_installation_path = __dir__() + "/../../build/tmp/selenium-taurus"
        base_link = "file:///" + __dir__() + "/../data/"

        shutil.rmtree(os.path.dirname(dummy_installation_path), ignore_errors=True)

        selenium_server_link = SeleniumExecutor.SELENIUM_DOWNLOAD_LINK
        SeleniumExecutor.SELENIUM_DOWNLOAD_LINK = base_link + "/selenium-server-standalone-2.46.0.jar"

        junit_link = SeleniumExecutor.JUNIT_DOWNLOAD_LINK
        junit_mirrors = SeleniumExecutor.JUNIT_MIRRORS_SOURCE
        SeleniumExecutor.JUNIT_DOWNLOAD_LINK = base_link + "/junit-4.12.jar"
        SeleniumExecutor.JUNIT_MIRRORS_SOURCE = base_link + "unicode_file"

        hamcrest_link = SeleniumExecutor.HAMCREST_DOWNLOAD_LINK
        SeleniumExecutor.HAMCREST_DOWNLOAD_LINK = base_link + "/hamcrest-core-1.3.jar"

        self.assertFalse(os.path.exists(dummy_installation_path))

        obj = self.get_selenium_executor()
        obj.settings.merge({"selenium-tools": {
            "junit": {"selenium-server": os.path.join(dummy_installation_path, "selenium-server.jar")}
        }})
        obj.settings.merge({"selenium-tools": {
            "junit": {"hamcrest-core": os.path.join(dummy_installation_path, "tools", "junit", "hamcrest-core.jar")}
        }})
        obj.settings.merge({"selenium-tools": {
            "junit": {"path": os.path.join(dummy_installation_path, "tools", "junit", "junit.jar")}
        }})

        obj.execution.merge({"scenario": {"script": __dir__() + "/../selenium/jar/"}})
        obj.prepare()
        self.assertTrue(os.path.exists(os.path.join(dummy_installation_path, "selenium-server.jar")))
        self.assertTrue(os.path.exists(os.path.join(dummy_installation_path, "tools", "junit", "junit.jar")))
        self.assertTrue(os.path.exists(os.path.join(dummy_installation_path, "tools", "junit", "hamcrest-core.jar")))
        SeleniumExecutor.SELENIUM_DOWNLOAD_LINK = selenium_server_link
        SeleniumExecutor.JUNIT_DOWNLOAD_LINK = junit_link
        SeleniumExecutor.HAMCREST_DOWNLOAD_LINK = hamcrest_link
        SeleniumExecutor.JUNIT_MIRRORS_SOURCE = junit_mirrors

    def get_selenium_executor(self):
        obj = SeleniumExecutor()
        obj.engine = self.engine_obj
        obj.settings = self.selenium_config
        return obj

    def test_prepare_java_single(self):
        """
        Check if script exists in working dir
        :return:
        """
        obj = self.get_selenium_executor()
        obj.execution.merge({"scenario": {"script": __dir__() + "/../selenium/java/TestBlazemeterFail.java"}})
        obj.prepare()
        self.assertTrue(os.path.exists(os.path.join(obj.runner.working_dir, "TestBlazemeterFail.java")))
        self.assertTrue(os.path.exists(os.path.join(obj.runner.working_dir, "TestBlazemeterFail.class")))
        self.assertTrue(os.path.exists(os.path.join(obj.runner.working_dir, "compiled.jar")))

    def test_prepare_java_folder(self):
        """
        Check if scripts exist in working dir
        :return:
        """
        obj = self.get_selenium_executor()
        obj.execution.merge({"scenario": {"script": __dir__() + "/../selenium/java/"}})
        obj.prepare()
        prepared_files = os.listdir(obj.runner.working_dir)
        java_files = [fname for fname in prepared_files if fname.endswith(".java")]
        class_files = [fname for fname in prepared_files if fname.endswith(".class")]
        jars = [fname for fname in prepared_files if fname.endswith(".jar")]
        self.assertEqual(len(java_files), 2)
        self.assertEqual(len(class_files), 2)
        self.assertEqual(len(jars), 1)

    def test_prepare_java_package(self):
        """
        Check if scripts exist in working dir
        :return:
        """
        obj = self.get_selenium_executor()
        obj.execution.merge({"scenario": {"script": __dir__() + "/../selenium/java_package/"}})
        obj.prepare()
        self.assertTrue(os.path.exists(os.path.join(obj.runner.working_dir, "compiled.jar")))

    def test_selenium_startup_shutdown_java_package(self):
        """
        Run tests from package
        :return:
        """
        obj = self.get_selenium_executor()
        obj.engine.config.merge({
            'execution': {
                'scenario': {'script': __dir__() + '/../selenium/java_package/'},
                'executor': 'selenium'
            },
            'reporting': [{'module': 'junit-xml'}]
        })
        obj.engine.config.merge({"provisioning": "local"})
        obj.execution = obj.engine.config['execution']
        obj.settings.merge(obj.engine.config.get("modules").get("selenium"))
        obj.prepare()
        obj.startup()
        while not obj.check():
            time.sleep(1)
        obj.shutdown()
        self.assertTrue(os.path.exists(os.path.join(obj.runner.working_dir, "compiled.jar")))

    def test_prepare_jar_single(self):
        """
        Check if jar exists in working dir
        :return:
        """
        obj = self.get_selenium_executor()
        obj.execution.merge({"scenario": {"script": __dir__() + "/../selenium/jar/dummy.jar"}})
        obj.prepare()
        self.assertTrue(os.path.exists(os.path.join(obj.runner.working_dir, "dummy.jar")))

    def test_prepare_jar_folder(self):
        """
        Check if jars exist in working dir
        :return:
        """
        obj = self.get_selenium_executor()
        obj.execution.merge({"scenario": {"script": __dir__() + "/../selenium/jar/"}})
        obj.prepare()
        java_scripts = os.listdir(obj.runner.working_dir)
        self.assertEqual(len(java_scripts), 2)

    def test_selenium_startup_shutdown_jar_single(self):
        """
        runt tests from single jar
        :return:
        """
        obj = self.get_selenium_executor()
        obj.engine.config.merge({
            'execution': {
                'scenario': {'script': __dir__() + '/../selenium/jar/'},
                'executor': 'selenium'
            },
            'reporting': [{'module': 'junit-xml'}]
        })
        obj.engine.config.merge({"provisioning": "local"})
        obj.execution = obj.engine.config['execution']
        obj.execution.merge({"scenario": {"script": __dir__() + "/../selenium/jar/dummy.jar"}})
        obj.settings.merge(obj.engine.config.get("modules").get("selenium"))
        obj.prepare()
        obj.startup()
        while not obj.check():
            time.sleep(1)
        obj.shutdown()

        prepared_files = os.listdir(obj.runner.working_dir)
        java_files = [fname for fname in prepared_files if fname.endswith(".java")]
        class_files = [fname for fname in prepared_files if fname.endswith(".class")]
        jars = [fname for fname in prepared_files if fname.endswith(".jar")]
        self.assertEqual(len(java_files), 0)
        self.assertEqual(len(class_files), 0)
        self.assertEqual(len(jars), 1)
        self.assertTrue(os.path.exists(obj.runner.settings.get("report-file")))

    def test_selenium_startup_shutdown_jar_folder(self):
        """
        run tests from jars
        :return:
        """
        obj = self.get_selenium_executor()
        obj.engine.config.merge({
            'execution': {
                'scenario': {'script': __dir__() + '/../selenium/jar/'},
                'executor': 'selenium'
            },
            'reporting': [{'module': 'junit-xml'}]
        })
        obj.engine.config.merge({"provisioning": "local"})
        obj.execution = obj.engine.config['execution']
        obj.settings.merge(obj.engine.config.get("modules").get("selenium"))
        obj.prepare()
        obj.startup()
        while not obj.check():
            time.sleep(1)
        obj.shutdown()

        prepared_files = os.listdir(obj.runner.working_dir)
        java_files = [fname for fname in prepared_files if fname.endswith(".java")]
        class_files = [fname for fname in prepared_files if fname.endswith(".class")]
        jars = [fname for fname in prepared_files if fname.endswith(".jar")]
        self.assertEqual(len(java_files), 0)
        self.assertEqual(len(class_files), 0)
        self.assertEqual(len(jars), 2)
        self.assertTrue(os.path.exists(obj.runner.settings.get("report-file")))

    def test_selenium_startup_shutdown_java_single(self):
        """
        run tests from single .java file
        :return:
        """
        obj = self.get_selenium_executor()
        obj.engine.config.merge({
            'execution': {
                'scenario': {'script': __dir__() + '/../selenium/java/'},
                'executor': 'selenium'
            },
            'reporting': [{'module': 'junit-xml'}]
        })
        obj.engine.config.merge({"provisioning": "local"})
        obj.execution = obj.engine.config['execution']
        obj.execution.merge({"scenario": {"script": __dir__() + "/../selenium/java/TestBlazemeterFail.java"}})
        obj.settings.merge(obj.engine.config.get("modules").get("selenium"))
        obj.prepare()
        obj.startup()
        while not obj.check():
            time.sleep(1)
        obj.shutdown()

        prepared_files = os.listdir(obj.runner.working_dir)
        java_files = [fname for fname in prepared_files if fname.endswith(".java")]
        class_files = [fname for fname in prepared_files if fname.endswith(".class")]
        jars = [fname for fname in prepared_files if fname.endswith(".jar")]
        self.assertEqual(1, len(java_files))
        self.assertEqual(1, len(class_files))
        self.assertEqual(1, len(jars))
        self.assertTrue(os.path.exists(os.path.join(obj.runner.working_dir, "compiled.jar")))
        self.assertTrue(os.path.exists(obj.runner.settings.get("report-file")))

    def test_selenium_startup_shutdown_java_folder(self):
        """
        run tests from .java files
        :return:
        """
        obj = self.get_selenium_executor()
        obj.engine.config.merge({
            'execution': {
                'scenario': {'script': __dir__() + '/../selenium/java/'},
                'executor': 'selenium'
            },
            'reporting': [{'module': 'junit-xml'}]
        })
        obj.engine.config.merge({"provisioning": "local"})
        obj.execution = obj.engine.config['execution']
        obj.settings.merge(obj.engine.config.get("modules").get("selenium"))
        obj.prepare()
        obj.startup()
        while not obj.check():
            time.sleep(1)
        obj.shutdown()

        prepared_files = os.listdir(obj.runner.working_dir)
        java_files = [fname for fname in prepared_files if fname.endswith(".java")]
        class_files = [fname for fname in prepared_files if fname.endswith(".class")]
        jars = [fname for fname in prepared_files if fname.endswith(".jar")]
        self.assertEqual(2, len(java_files))
        self.assertEqual(2, len(class_files))
        self.assertEqual(1, len(jars))
        self.assertTrue(os.path.exists(os.path.join(obj.runner.working_dir, "compiled.jar")))
        self.assertTrue(os.path.exists(obj.runner.settings.get("report-file")))

    def test_not_junit(self):
        """
        Check that JUnit runner fails if no tests were found
        :return:
        """
        obj = self.get_selenium_executor()
        obj.engine.config.merge({
            Provisioning.PROV: "local",
            ScenarioExecutor.EXEC: {
                "executor": "selenium",
                "scenario": {"script": __dir__() + "/../selenium/invalid/NotJUnittest.java"}
            }
        })
        obj.execution = obj.engine.config['execution']
        obj.prepare()
        obj.startup()
        try:
            while not obj.check():
                time.sleep(1)
            self.fail()
        except BaseException as exc:
            self.assertIn("Nothing to test", exc.args[0])
        obj.shutdown()

    def test_resource_files_collection_remote_java(self):
        obj = self.get_selenium_executor()
        obj.engine.config.merge({
            'execution': {
                'scenario': {'script': __dir__() + '/../selenium/java/'},
                'executor': 'selenium'
            },
            'reporting': [{'module': 'junit-xml'}]
        })
        obj.engine.config.merge({"provisioning": "local"})
        obj.execution = obj.engine.config['execution']
        obj.settings.merge(obj.engine.config.get("modules").get("selenium"))

        res_files = obj.resource_files()
        res_artifacts = os.listdir(os.path.join(obj.engine.artifacts_dir, res_files[0]))
        self.assertEqual(len(res_artifacts), 2)

    def test_resource_files_collection_remote_jar(self):
        obj = self.get_selenium_executor()
        obj.engine.config.merge({
            'execution': {
                'scenario': {'script': __dir__() + '/../selenium/jar/'},
                'executor': 'selenium'
            },
            'reporting': [{'module': 'junit-xml'}]
        })
        obj.engine.config.merge({"provisioning": "local"})
        obj.execution = obj.engine.config['execution']
        obj.settings.merge(obj.engine.config.get("modules").get("selenium"))

        res_files = obj.resource_files()
        res_artifacts = os.listdir(os.path.join(obj.engine.artifacts_dir, res_files[0]))
        self.assertEqual(len(res_artifacts), 2)


class TestSeleniumNoseRunner(BZTestCase):
    def test_selenium_prepare_python_single(self):
        """
        Check if script exists in working dir
        :return:
        """
        obj = SeleniumExecutor()
        obj.engine = EngineEmul()
        obj.execution.merge({"scenario": {
            "script": __dir__() + "/../selenium/python/test_blazemeter_fail.py"
        }})
        obj.prepare()
        python_scripts = os.listdir(obj.runner.working_dir)
        self.assertEqual(len(python_scripts), 1)

    def test_selenium_prepare_python_folder(self):
        """
        Check if scripts exist in working dir
        :return:
        """
        obj = SeleniumExecutor()
        obj.engine = EngineEmul()
        obj.execution.merge({"scenario": {"script": __dir__() + "/../selenium/python/"}})
        obj.prepare()
        python_scripts = os.listdir(obj.runner.working_dir)
        self.assertEqual(len(python_scripts), 2)

    def test_selenium_startup_shutdown_python_single(self):
        """
        run tests from .py file
        :return:
        """

        obj = SeleniumExecutor()
        obj.engine = EngineEmul()
        obj.engine.config.merge({
            'execution': {
                'scenario': {'script': __dir__() + '/../selenium/python/'},
                'executor': 'selenium'
            },
            'reporting': [{'module': 'junit-xml'}]
        })
        obj.engine.config.merge({"provisioning": "local"})
        obj.execution = obj.engine.config['execution']

        obj.execution.merge({"scenario": {
            "script": __dir__() + "/../selenium/python/test_blazemeter_fail.py"
        }})

        obj.settings.merge(obj.engine.config.get("modules").get("selenium"))
        obj.prepare()
        obj.startup()
        while not obj.check():
            time.sleep(1)
        obj.shutdown()
        prepared_files = os.listdir(obj.runner.working_dir)
        python_files = [fname for fname in prepared_files if fname.endswith(".py")]
        self.assertEqual(1, len(python_files))
        self.assertTrue(os.path.exists(obj.runner.settings.get("report-file")))

    def test_selenium_startup_shutdown_python_folder(self):
        """
        run tests from .py files
        :return:
        """
        obj = SeleniumExecutor()
        obj.engine = EngineEmul()
        obj.engine.config.merge({
            'execution': {
                'scenario': {'script': __dir__() + '/../selenium/python/'},
                'executor': 'selenium'
            },
            'reporting': [{'module': 'junit-xml'}]
        })
        obj.engine.config.merge({"provisioning": "local"})
        obj.execution = obj.engine.config['execution']
        obj.settings.merge(obj.engine.config.get("modules").get("selenium"))
        obj.prepare()
        obj.startup()
        while not obj.check():
            time.sleep(1)
        obj.shutdown()
        prepared_files = os.listdir(obj.runner.working_dir)
        python_files = [fname for fname in prepared_files if fname.endswith(".py")]
        self.assertEqual(2, len(python_files))
        self.assertTrue(os.path.exists(obj.runner.settings.get("report-file")))

    def runner_fail_no_test_found(self):
        """
        Check that Python Nose runner fails if no tests were found
        :return:
        """
        obj = SeleniumExecutor()
        obj.engine = EngineEmul()
        obj.engine.config.merge({
            ScenarioExecutor.EXEC: {
                "executor": "selenium",
                "scenario": {"script": __dir__() + "/../selenium/invalid/dummy.py"}
            }
        })
        obj.execution = obj.engine.config['execution']
        obj.prepare()
        obj.startup()
        try:
            while not obj.check():
                time.sleep(1)
            self.fail()
        except RuntimeError as exc:
            self.assertIn("Nothing to test.", exc.args[0])
        obj.shutdown()

    def test_resource_files_collection_remote_nose(self):
        obj = SeleniumExecutor()
        obj.engine = EngineEmul()
        obj.execution.merge({"scenario": {"script": __dir__() + "/../selenium/python/"}})
        obj.settings.merge(obj.engine.config.get("modules").get("selenium"))

        res_files = obj.resource_files()
        res_artifacts = os.listdir(os.path.join(obj.engine.artifacts_dir, res_files[0]))
        self.assertEqual(len(res_artifacts), 2)


class TestSeleniumStuff(SeleniumTestCase):
    def test_empty_scenario(self):
        """
        Raise runtime error when no scenario provided
        :return:
        """
        obj = SeleniumExecutor()
        obj.engine = EngineEmul()
        obj.engine.config.merge({ScenarioExecutor.EXEC: {"executor": "selenium"}})
        obj.execution = obj.engine.config['execution']
        self.assertRaises(ValueError, obj.prepare)

    def test_javac_fail(self):
        """
        Test RuntimeError when compilation fails
        :return:
        """
        obj = SeleniumExecutor()
        obj.engine = self.engine_obj
        obj.settings = self.selenium_config
        obj.engine.config.merge({
            ScenarioExecutor.EXEC: {
                "executor": "selenium",
                "scenario": {"script": __dir__() + "/../selenium/invalid/invalid.java"}
            }
        })
        obj.execution = obj.engine.config['execution']
        self.assertRaises(RuntimeError, obj.prepare)

    def test_no_supported_files_to_test(self):
        """
        Test RuntimeError raised when no files of known types were found.
        :return:
        """
        obj = SeleniumExecutor()
        obj.engine = EngineEmul()
        obj.engine.config.merge({ScenarioExecutor.EXEC: {
            "executor": "selenium",
            "scenario": {"script": __dir__() + "/../selenium/invalid/not_found"}
        }})
        obj.execution = obj.engine.config['execution']
        self.assertRaises(RuntimeError, obj.prepare)

    def test_samples_count_annotations(self):
        """
        Test exact number of tests when java annotations used
        :return:
        """
        obj = SeleniumExecutor()
        obj.engine = self.engine_obj
        obj.settings = self.selenium_config
        obj.engine.config.merge({ScenarioExecutor.EXEC: {
            "executor": "selenium",
            "scenario": {"script": __dir__() + "/../selenium/invalid/SeleniumTest.java"}
        }})
        obj.execution = obj.engine.config['execution']
        obj.prepare()
        obj.startup()
        while not obj.check():
            time.sleep(1)
        obj.shutdown()
        with open(obj.kpi_file) as kpi_fds:
            reader = csv.reader(kpi_fds)
            rows = list(reader)
        self.assertEqual(len(rows), 3)

    def test_samples_count_testcase(self):
        """
        Test exact number of tests when test class extends JUnit TestCase
        :return:
        """
        obj = SeleniumExecutor()
        obj.engine = self.engine_obj
        obj.settings = self.selenium_config
        obj.engine.config.merge({ScenarioExecutor.EXEC: {
            "executor": "selenium",
            "scenario": {"script": __dir__() + "/../selenium/invalid/SimpleTest.java"}
        }})
        obj.execution = obj.engine.config['execution']
        obj.prepare()
        obj.startup()
        while not obj.check():
            time.sleep(1)
        obj.shutdown()
        with open(obj.kpi_file) as kpi_fds:
            reader = csv.reader(kpi_fds)
            rows = list(reader)
        self.assertEqual(len(rows), 3)

    def test_no_test_in_name(self):
        """
        Test exact number of tests when annotations used and no "test" in class name
        :return:
        """
        obj = SeleniumExecutor()
        obj.engine = self.engine_obj
        obj.settings = self.selenium_config
        obj.engine.config.merge({ScenarioExecutor.EXEC: {
            "executor": "selenium", "scenario": {"script": __dir__() + "/../selenium/invalid/selenium1.java"}
        }})
        obj.execution = obj.engine.config['execution']
        obj.prepare()
        obj.startup()
        while not obj.check():
            time.sleep(1)
        obj.shutdown()
        with open(obj.kpi_file) as kpi_fds:
            reader = csv.reader(kpi_fds)
            rows = list(reader)
        self.assertEqual(len(rows), 3)

    def test_requests(self):
        obj = SeleniumExecutor()
        obj.engine = self.engine_obj
        obj.settings = self.selenium_config
        obj.engine.config.merge(yaml.load(open(__dir__() + "/../yaml/selenium_executor_requests.yml").read()))
        obj.engine.config.merge({"provisioning": "local"})
        obj.execution = obj.engine.config['execution']

        obj.prepare()
        obj.startup()
        while not obj.check():
            time.sleep(1)
        obj.shutdown()
        with open(os.path.join(obj.engine.artifacts_dir, "junit.err")) as fds:
            contents = fds.read()
            self.assertEqual(1, contents.count("ok"))
            self.assertEqual(1, contents.count("OK"))

    def test_fail_on_zero_results(self):
        obj = SeleniumExecutor()
        obj.engine = self.engine_obj
        obj.settings = self.selenium_config
        obj.engine.config.merge(yaml.load(open(__dir__() + "/../yaml/selenium_executor_requests.yml").read()))
        obj.engine.config.merge({"provisioning": "local"})
        obj.execution = obj.engine.config['execution']

        obj.prepare()
        self.assertRaises(RuntimeWarning, obj.post_process)

    def test_junit_mirrors(self):
        dummy_installation_path = __dir__() + "/../../../build/tmp/selenium-taurus"
        shutil.rmtree(os.path.dirname(dummy_installation_path), ignore_errors=True)
        obj = SeleniumExecutor()
        objjm = JUnitJar(os.path.join(dummy_installation_path, "tools", "junit", "junit.jar"), obj.log,
                         SeleniumExecutor.JUNIT_VERSION)
        objjm.install()

    def test_remote_prov_requests(self):
        obj = SeleniumExecutor()
        obj.engine = EngineEmul()
        obj.execution.merge({
            "scenario": {
                "requests": [
                    "http://blazedemo.com"
                ]
            }
        })
        obj.resource_files()<|MERGE_RESOLUTION|>--- conflicted
+++ resolved
@@ -7,12 +7,7 @@
 
 from bzt.engine import ScenarioExecutor, Provisioning
 from bzt.modules.selenium import SeleniumExecutor, JUnitJar
-<<<<<<< HEAD
-from bzt.utils import BetterDict
 from tests import BZTestCase, local_paths_config, __dir__
-=======
-from tests import setup_test_logging, BZTestCase, local_paths_config, __dir__
->>>>>>> 1c1f450a
 from tests.mocks import EngineEmul
 
 
