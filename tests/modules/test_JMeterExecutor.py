--- conflicted
+++ resolved
@@ -719,18 +719,10 @@
         self.assertEqual(values.get('tc5')[0].get("msg"), "Failed")
 
     def test_embedded_resources_no_fail(self):
-<<<<<<< HEAD
-        obj = JTLErrorsReader(__dir__() + "/../data/resource-errors-no-errors.jtl", logging.getLogger(''))
-        obj.read_file(True)
-        values = obj.get_data(sys.maxsize)
-        self.assertEqual(values.get('')[0].get("msg"), "OK")
-        self.assertEqual(values.get('HTTP Request')[0].get("msg"), "OK")
-=======
         obj = JTLErrorsReader(__dir__() + "/../data/resource-errors-no-fail.jtl", logging.getLogger(''))
         obj.read_file(True)
         values = obj.get_data(sys.maxsize)
         self.assertEqual(values.get('')[0].get("msg"), "success_true_with_failed_embedded_resources")
         self.assertEqual(values.get('')[1].get("msg"), "failed_resource_message")
         self.assertEqual(values.get('HTTP Request')[0].get("msg"), "success_true_with_failed_embedded_resources")
-        self.assertEqual(values.get('HTTP Request')[1].get("msg"), "failed_resource_message")
->>>>>>> 8c67ca84
+        self.assertEqual(values.get('HTTP Request')[1].get("msg"), "failed_resource_message")