--- conflicted
+++ resolved
@@ -659,9 +659,7 @@
         self.assertEqual(full_form_extractor.find(".//stringProp[@name='HtmlExtractor.attribute']").text, "value")
         self.assertEqual(full_form_extractor.find(".//stringProp[@name='HtmlExtractor.match_number']").text, "1")
         self.assertEqual(full_form_extractor.find(".//stringProp[@name='HtmlExtractor.default']").text, "NV_JMETER")
-<<<<<<< HEAD
         obj.log.removeHandler(handler)
-=======
 
     def test_shutdown_soft(self):
         obj = JMeterExecutor()
@@ -679,5 +677,4 @@
             self.fail()
         finally:
             obj.log.removeHandler(log_recorder)
-        self.assertIn("JMeter stopped gracefully wia Shutdown command", log_recorder.debug_buff.getvalue())
->>>>>>> c73d65c1
+        self.assertIn("JMeter stopped gracefully wia Shutdown command", log_recorder.debug_buff.getvalue())