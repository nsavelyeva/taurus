--- conflicted
+++ resolved
@@ -354,25 +354,6 @@
         for thread_group in thread_groups:
             self.assertTrue(thread_group.attrib["testname"].startswith(prepend_str))
 
-<<<<<<< HEAD
-    def test_distributed_th_hostnames_with_steps(self):
-        obj = JMeterExecutor()
-        obj.engine = EngineEmul()
-        obj.engine.config = BetterDict()
-        obj.engine.config.merge(yaml.load(open("tests/yaml/stepping_ramp_up.yml").read()))
-        obj.engine.config.merge({"provisioning": "local"})
-        obj.execution = obj.engine.config['execution']
-        obj.prepare()
-        xml_tree = etree.fromstring(open(obj.modified_jmx, "rb").read())
-        thread_groups = xml_tree.findall(".//kg.apc.jmeter.threads.SteppingThreadGroup")
-        prepend_str = r"${__machineName()}"
-        for thread_group in thread_groups:
-            self.assertTrue(thread_group.attrib["testname"].startswith(prepend_str))
-
-    def test_stepping_tg_ramp_no_proportion(self):
-        """
-        Tested without concurrency proportions
-=======
     def test_dns_cache_mgr_scenario(self):
         """
         No system properties
@@ -392,12 +373,51 @@
     def test_dns_cache_mgr_requests(self):
         """
 
->>>>>>> 7d996ddb
         :return:
         """
         obj = JMeterExecutor()
         obj.engine = EngineEmul()
-<<<<<<< HEAD
+        obj.engine.config = json.loads(open(__dir__() + "/../../tests/json/get-post.json").read())
+        obj.execution = obj.engine.config['execution']
+        obj.settings.merge(obj.engine.config.get("modules").get("jmeter"))
+        obj.prepare()
+        xml_tree = etree.fromstring(open(obj.modified_jmx, "rb").read())
+        dns_managers = xml_tree.findall(".//DNSCacheManager")
+        # 1 dns_manager
+        self.assertEqual(len(dns_managers), 1)
+        # check system.properies file contents
+        sys_prop = open(os.path.join(obj.engine.artifacts_dir, "system.properties")).read()
+        self.assertTrue("any_prop=true" in sys_prop)
+        self.assertTrue("sun.net.inetaddr.ttl=0" in sys_prop)
+
+    def test_dns_cache_mgr_script(self):
+        """
+
+        :return:
+        """
+        obj = JMeterExecutor()
+        obj.engine = EngineEmul()
+        obj.engine.config = BetterDict()
+        obj.engine.config.merge(yaml.load(open("tests/yaml/dns_mgr_script.yml").read()))
+        obj.engine.config.merge({"provisioning": "local"})
+        obj.execution = obj.engine.config['execution']
+        obj.settings.merge(obj.engine.config.get("modules").get("jmeter"))
+        obj.prepare()
+        xml_tree = etree.fromstring(open(obj.modified_jmx, "rb").read())
+        dns_managers = xml_tree.findall(".//DNSCacheManager")
+        # 0 dns_managers
+        self.assertEqual(len(dns_managers), 0)
+        sys_prop = open(os.path.join(obj.engine.artifacts_dir, "system.properties")).read()
+        self.assertTrue("any_prop=true" in sys_prop)
+        self.assertFalse("sun.net.inetaddr.ttl=0" in sys_prop)
+    
+    def test_stepping_tg_ramp_no_proportion(self):
+        """
+        Tested without concurrency proportions
+        :return:
+        """
+        obj = JMeterExecutor()
+        obj.engine = EngineEmul()
         obj.engine.config = BetterDict()
         obj.engine.config.merge(yaml.load(open("tests/yaml/stepping_ramp_up.yml").read()))
         obj.engine.config.merge({"provisioning": "local"})
@@ -422,30 +442,11 @@
     def test_stepping_tg_ramp_proportion(self):
         """
         Tested with concurrency proportions
-=======
-        obj.engine.config = json.loads(open(__dir__() + "/../../tests/json/get-post.json").read())
-        obj.execution = obj.engine.config['execution']
-        obj.settings.merge(obj.engine.config.get("modules").get("jmeter"))
-        obj.prepare()
-        xml_tree = etree.fromstring(open(obj.modified_jmx, "rb").read())
-        dns_managers = xml_tree.findall(".//DNSCacheManager")
-        # 1 dns_manager
-        self.assertEqual(len(dns_managers), 1)
-        # check system.properies file contents
-        sys_prop = open(os.path.join(obj.engine.artifacts_dir, "system.properties")).read()
-        self.assertTrue("any_prop=true" in sys_prop)
-        self.assertTrue("sun.net.inetaddr.ttl=0" in sys_prop)
-
-    def test_dns_cache_mgr_script(self):
-        """
-
->>>>>>> 7d996ddb
         :return:
         """
         obj = JMeterExecutor()
         obj.engine = EngineEmul()
         obj.engine.config = BetterDict()
-<<<<<<< HEAD
         obj.engine.config.merge(yaml.load(open("tests/yaml/stepping_ramp_up.yml").read()))
         obj.engine.config['execution'].merge({"concurrency": 100})
         obj.engine.config.merge({"provisioning": "local"})
@@ -469,18 +470,4 @@
             self.assertEqual(step_th.find(".//stringProp[@name='Start users period']").text,
                              str(int(load.ramp_up/load.steps)))
             self.assertEqual(step_th.find(".//stringProp[@name='Start users count']").text,
-                             str(int(round(orig_num_threads*(float(load.concurrency)/orig_summ_cnc))/load.steps)))
-=======
-        obj.engine.config.merge(yaml.load(open("tests/yaml/dns_mgr_script.yml").read()))
-        obj.engine.config.merge({"provisioning": "local"})
-        obj.execution = obj.engine.config['execution']
-        obj.settings.merge(obj.engine.config.get("modules").get("jmeter"))
-        obj.prepare()
-        xml_tree = etree.fromstring(open(obj.modified_jmx, "rb").read())
-        dns_managers = xml_tree.findall(".//DNSCacheManager")
-        # 0 dns_managers
-        self.assertEqual(len(dns_managers), 0)
-        sys_prop = open(os.path.join(obj.engine.artifacts_dir, "system.properties")).read()
-        self.assertTrue("any_prop=true" in sys_prop)
-        self.assertFalse("sun.net.inetaddr.ttl=0" in sys_prop)
->>>>>>> 7d996ddb
+                             str(int(round(orig_num_threads*(float(load.concurrency)/orig_summ_cnc))/load.steps)))