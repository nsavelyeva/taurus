""" test """
import json
import logging
import time
import os
import shutil
import yaml
import sys

from bzt.engine import Provisioning
from bzt.modules.jmeter import JMeterExecutor, JMX, JTLErrorsReader, JTLReader
from tests import setup_test_logging, BZTestCase, __dir__
from tests.mocks import EngineEmul
from bzt.utils import BetterDict


try:
    from lxml import etree
except ImportError:
    try:
        import cElementTree as etree
    except ImportError:
        import elementtree.ElementTree as etree

setup_test_logging()


class TestJMeterExecutor(BZTestCase):
    def test_jmx(self):
        obj = JMeterExecutor()
        obj.engine = EngineEmul()
        obj.execution = BetterDict()
        obj.execution.merge({"scenario": {"script": "tests/jmx/dummy.jmx"}})
        obj.prepare()

    def test_jmx_2tg(self):
        obj = JMeterExecutor()
        obj.engine = EngineEmul()
        obj.engine.config[Provisioning.PROV] = 'test'
        obj.execution = BetterDict()
        obj.execution.merge({
            "concurrency": 1051,
            "ramp-up": 15,
            "iterations": 100,
            "scenario": {"script": __dir__() + "/../jmx/two_tg.jmx"}
        })
        obj.prepare()
        jmx = JMX(obj.modified_jmx)
        selector = 'jmeterTestPlan>hashTree>hashTree>ThreadGroup'
        selector += '>stringProp[name=ThreadGroup\.num_threads]'
        thr = jmx.get(selector)
        self.assertEquals('420', thr[0].text)
        self.assertEquals('631', thr[1].text)

    def test_not_jmx(self):
        obj = JMeterExecutor()
        obj.engine = EngineEmul()
        obj.execution = {"scenario": {"script": __file__}}
        try:
            obj.prepare()
            self.fail()
        except RuntimeError:
            pass

    def test_broken_xml(self):
        obj = JMeterExecutor()
        obj.engine = EngineEmul()
        obj.execution = BetterDict()

        obj.execution.merge({"scenario": {"script": "tests/jmx/broken.jmx"}})
        try:
            obj.prepare()
            self.fail()
        except RuntimeError:
            pass

    def test_not_jmx_xml(self):
        obj = JMeterExecutor()
        obj.engine = EngineEmul()
        obj.execution = BetterDict()
        obj.execution.merge({"scenario": {"script": "tests/jmx/not-jmx.xml"}})
        try:
            obj.prepare()
            self.fail()
        except RuntimeError:
            pass

    def test_requests(self):
        obj = JMeterExecutor()
        obj.engine = EngineEmul()
        obj.engine.config = json.loads(open("tests/json/get-post.json").read())
        obj.execution = obj.engine.config['execution']
        obj.prepare()
        obj.log.debug("%s: %s", obj.modified_jmx, open(obj.modified_jmx).read())
        obj.log.debug("%s", json.dumps(obj.execution, indent=True))
        try:
            obj.startup()
            while not obj.check():
                obj.log.debug("Check...")
                time.sleep(1)
            obj.shutdown()
            obj.post_process()
        except:
            pass
        finally:
            if obj.jmeter_log and os.path.exists(obj.jmeter_log):
                obj.log.debug("%s", open(obj.jmeter_log).read())

    def test_issue_no_iterations(self):
        obj = JMeterExecutor()
        obj.engine = EngineEmul()
        obj.execution = BetterDict()
        obj.execution.merge({
            "concurrency": 10,
            "ramp-up": 10,
            "scenario": {
                "script": __dir__() + "/../jmx/issue_no_iterations.jmx"
            }
        })
        obj.prepare()

    def test_install_jmeter(self):
        path = os.path.abspath(__dir__() + "/../../build/tmp/jmeter-taurus/bin/jmeter")

        shutil.rmtree(os.path.dirname(os.path.dirname(path)), ignore_errors=True)

        jmeter_link = JMeterExecutor.JMETER_DOWNLOAD_LINK
        jmeter_ver = JMeterExecutor.JMETER_VER
        plugins_link = JMeterExecutor.PLUGINS_DOWNLOAD_TPL

        JMeterExecutor.JMETER_DOWNLOAD_LINK = "file://" + __dir__() + "/../data/jmeter-dist-{version}.zip"
        JMeterExecutor.PLUGINS_DOWNLOAD_TPL = "file://" + __dir__() + "/../data/jmeter-plugins-{plugin}.zip"
        JMeterExecutor.JMETER_VER = '2.13'

        self.assertFalse(os.path.exists(path))

        obj = JMeterExecutor()
        obj.engine = EngineEmul()
        obj.settings.merge({"path": path})

        obj.execution = BetterDict()
        obj.execution.merge({"scenario": {"requests": []}})

        obj.prepare()
        jars = os.listdir(os.path.abspath(os.path.join(path, '../../lib')))
        old_jars = ['httpcore-4.2.5.jar', 'httpmime-4.2.6.jar', 'xercesImpl-2.9.1.jar', 'commons-jexl-1.1.jar',
                    'httpclient-4.2.6.jar']
        for old_jar in old_jars:
            self.assertNotIn(old_jar, jars)

        self.assertTrue(os.path.exists(path))

        obj.prepare()

        JMeterExecutor.JMETER_DOWNLOAD_LINK = jmeter_link
        JMeterExecutor.PLUGINS_DOWNLOAD_TPL = plugins_link
        JMeterExecutor.JMETER_VER = jmeter_ver

    def test_think_time_bug(self):
        obj = JMeterExecutor()
        obj.engine = EngineEmul()
        obj.engine.config = BetterDict()
        obj.engine.config.merge(yaml.load(open("tests/yaml/think-time-bug.yml").read()))
        obj.execution = obj.engine.config['execution']
        obj.prepare()
        result = open(obj.modified_jmx).read()
        self.assertIn('<stringProp name="ConstantTimer.delay">750</stringProp>', result)

    def test_body_parse(self):
        obj = JMeterExecutor()
        obj.engine = EngineEmul()
        obj.engine.config = json.loads(open("tests/json/get-post.json").read())
        obj.execution = obj.engine.config['execution']
        obj.prepare()

        xml_tree = etree.fromstring(open(obj.modified_jmx, "rb").read())
        sampler_element = xml_tree.findall(".//HTTPSamplerProxy[@testname='With body params']")
        arguments_element_prop = sampler_element[0][0]
        self.assertEqual(6, len(sampler_element[0].getchildren()))
        self.assertEqual(1, len(arguments_element_prop.getchildren()))
        self.assertEqual(2, len(arguments_element_prop[0].getchildren()))
        self.assertEqual(1, len(arguments_element_prop[0].findall(".//elementProp[@name='param1']")))
        self.assertEqual(1, len(arguments_element_prop.findall(".//elementProp[@name='param2']")))

    def __check_path_resource_files(self, jmx_file_path, exclude_jtls=False):
        xml_tree = etree.fromstring(open(jmx_file_path, "rb").read())
        search_patterns = ["File.path", "filename", "BeanShellSampler.filename"]
        for pattern in search_patterns:
            resource_elements = xml_tree.findall(".//stringProp[@name='%s']" % pattern)
            for resource_element in resource_elements:
                parent = resource_element.getparent()
                parent_disabled = False
                while parent is not None:
                    if parent.get('enabled') == 'false':
                        parent_disabled = True
                        break
                    parent = parent.getparent()
                if resource_element.text and parent_disabled is False:
                    if exclude_jtls:
                        if not resource_element.text.endswith('.jtl'):
                            self.assertEqual("", os.path.dirname(resource_element.text))
                    else:
                        self.assertEqual("", os.path.dirname(resource_element.text))

    def test_resource_files_collection_remote_prov(self):
        obj = JMeterExecutor()
        obj.engine = EngineEmul()
        obj.execution.merge({"scenario": {"script": "tests/jmx/files.jmx"}})
        res_files = obj.resource_files()
        artifacts = os.listdir(obj.engine.artifacts_dir)
        self.assertEqual(len(res_files), 5)
        self.assertEqual(len(artifacts), 5)
        target_jmx = os.path.join(obj.engine.artifacts_dir, "files.jmx")
        self.__check_path_resource_files(target_jmx)

    def test_resource_files_collection_local_prov(self):
        obj = JMeterExecutor()
        obj.engine = EngineEmul()
        obj.execution.merge({"scenario": {"script": "tests/jmx/files.jmx"}})
        obj.prepare()
        artifacts = os.listdir(obj.engine.artifacts_dir)
        self.assertEqual(len(artifacts), 8)
        target_jmx = os.path.join(obj.engine.artifacts_dir, "modified_files.jmx.jmx")
        self.__check_path_resource_files(target_jmx, exclude_jtls=True)

    def test_resource_files_from_requests_remote_prov(self):
        obj = JMeterExecutor()
        obj.engine = EngineEmul()
        obj.engine.config = json.loads(open("tests/json/get-post.json").read())
        obj.execution = obj.engine.config['execution']
        res_files = obj.resource_files()
        artifacts = os.listdir(obj.engine.artifacts_dir)
        self.assertEqual(len(res_files), 2)
        self.assertEqual(len(artifacts), 2)

    def test_resource_files_from_requests_local_prov(self):
        obj = JMeterExecutor()
        obj.engine = EngineEmul()
        obj.engine.config = json.loads(open("tests/json/get-post.json").read())
        obj.execution = obj.engine.config['execution']
        obj.prepare()
        artifacts = os.listdir(obj.engine.artifacts_dir)
        self.assertEqual(len(artifacts), 6)
        target_jmx = os.path.join(obj.engine.artifacts_dir, "modified_requests.jmx.jmx")
        self.__check_path_resource_files(target_jmx, exclude_jtls=True)

    def test_http_request_defaults(self):
        obj = JMeterExecutor()
        obj.engine = EngineEmul()
        obj.engine.config = json.loads(open("tests/json/get-post.json").read())
        obj.execution = obj.engine.config['execution']
        obj.prepare()
        xml_tree = etree.fromstring(open(obj.modified_jmx, "rb").read())
        default_elements = xml_tree.findall(".//ConfigTestElement[@testclass='ConfigTestElement']")
        self.assertEqual(1, len(default_elements))

        default_element = default_elements[0]
        self.assertEqual("localhost", default_element.find(".//stringProp[@name='HTTPSampler.domain']").text)
        self.assertEqual("80", default_element.find(".//stringProp[@name='HTTPSampler.port']").text)
        self.assertEqual("true", default_element.find(".//boolProp[@name='HTTPSampler.image_parser']").text)
        self.assertEqual("true", default_element.find(".//boolProp[@name='HTTPSampler.concurrentDwn']").text)
        self.assertEqual("10", default_element.find(".//stringProp[@name='HTTPSampler.concurrentPool']").text)
        # all keepalives in requests are disabled
        requests = xml_tree.findall(".//HTTPSamplerProxy[@testclass='HTTPSamplerProxy']")
        for request in requests:
            self.assertEqual("false", request.find(".//boolProp[@name='HTTPSampler.use_keepalive']").text)

    def test_add_shaper_constant(self):
        obj = JMeterExecutor()
        obj.engine = EngineEmul()
        obj.engine.config = BetterDict()
        obj.engine.config.merge(yaml.load(open("tests/yaml/throughput_constant.yml").read()))
        obj.engine.config.merge({"provisioning": "local"})
        obj.execution = obj.engine.config['execution']
        obj.prepare()
        xml_tree = etree.fromstring(open(obj.modified_jmx, "rb").read())
        shaper_elements = xml_tree.findall(
            ".//kg.apc.jmeter.timers.VariableThroughputTimer[@testclass='kg.apc.jmeter.timers.VariableThroughputTimer']")
        self.assertEqual(1, len(shaper_elements))
        shaper_coll_element = shaper_elements[0].find(".//collectionProp[@name='load_profile']")

        self.assertEqual("100", shaper_coll_element.find(".//stringProp[@name='49']").text)
        self.assertEqual("100", shaper_coll_element.find(".//stringProp[@name='1567']").text)
        self.assertEqual("60", shaper_coll_element.find(".//stringProp[@name='53']").text)

    def test_add_shaper_ramp_up(self):
        obj = JMeterExecutor()
        obj.engine = EngineEmul()
        obj.engine.config = BetterDict()
        obj.engine.config.merge(yaml.load(open("tests/yaml/throughput_ramp_up.yml").read()))
        obj.engine.config.merge({"provisioning": "local"})
        obj.execution = obj.engine.config['execution']
        obj.prepare()
        xml_tree = etree.fromstring(open(obj.modified_jmx, "rb").read())
        shaper_elements = xml_tree.findall(
            ".//kg.apc.jmeter.timers.VariableThroughputTimer[@testclass='kg.apc.jmeter.timers.VariableThroughputTimer']")
        self.assertEqual(1, len(shaper_elements))
        shaper_coll_element = shaper_elements[0].find(".//collectionProp[@name='load_profile']")

        self.assertEqual("1", shaper_coll_element.findall(".//stringProp[@name='49']")[0].text)
        self.assertEqual("10", shaper_coll_element.findall(".//stringProp[@name='1567']")[0].text)
        self.assertEqual("60", shaper_coll_element.findall(".//stringProp[@name='53']")[0].text)

        self.assertEqual("10", shaper_coll_element.findall(".//stringProp[@name='49']")[1].text)
        self.assertEqual("10", shaper_coll_element.findall(".//stringProp[@name='1567']")[1].text)
        self.assertEqual("120", shaper_coll_element.findall(".//stringProp[@name='53']")[1].text)

    def test_user_def_vars_from_requests(self):
        obj = JMeterExecutor()
        obj.engine = EngineEmul()
        obj.engine.config = json.loads(open("tests/json/get-post.json").read())
        obj.execution = obj.engine.config['execution']
        obj.prepare()
        xml_tree = etree.fromstring(open(obj.modified_jmx, "rb").read())
        udv_elements = xml_tree.findall(".//Arguments[@testclass='Arguments']")
        self.assertEqual(1, len(udv_elements))

    def test_user_def_vars_override(self):
        obj = JMeterExecutor()
        obj.engine = EngineEmul()
        obj.engine.config.merge(yaml.load(open("tests/yaml/user_def_vars.yml").read()))
        obj.execution = obj.engine.config['execution']
        obj.prepare()
        xml_tree = etree.fromstring(open(obj.modified_jmx, "rb").read())
        udv_elements = xml_tree.findall(".//Arguments[@testclass='Arguments']")
        self.assertEqual(1, len(udv_elements))

    def test_nonstandard_errors_format(self):
        obj = JTLErrorsReader(__dir__() + "/../data/nonstantard-errors.jtl", logging.getLogger(''))
        obj.read_file(True)
        values = obj.get_data(sys.maxsize)
        self.assertEquals(2, len(values))

    def test_standard_errors_format(self):
        obj = JTLErrorsReader(__dir__() + "/../data/standard-errors.jtl", logging.getLogger(''))
        obj.read_file(True)
        values = obj.get_data(sys.maxsize)
        self.assertEquals(3, len(values))

    def test_tranctl_jtl(self):
        obj = JTLReader(__dir__() + "/../data/tranctl.jtl", logging.getLogger(''), None)
        values = [x for x in obj.datapoints(True)]
        self.assertEquals(1, len(values))

<<<<<<< HEAD
    def test_dns_cache_mgr(self):
        obj = JMeterExecutor()
        obj.engine = EngineEmul()
        obj.execution.merge({"scenario": {"script": "tests/jmx/http.jmx", "use-dns-cache-mgr": True}})
        obj.prepare()
        xml_tree = etree.fromstring(open(obj.modified_jmx, "rb").read())
        dns_element = xml_tree.findall(".//DNSCacheManager")
        self.assertEqual(len(dns_element), 1)
        requests = xml_tree.findall(".//HTTPSamplerProxy")
        for request in requests:
            implementation = request.find(".//stringProp[@name='HTTPSampler.implementation']")
            self.assertEqual(implementation.text, "HttpClient4")
        self.assertTrue(obj.sys_properties_file.endswith("system.properties"))
=======
    def test_distributed_th_hostnames(self):
        obj = JMeterExecutor()
        obj.engine = EngineEmul()
        obj.execution.merge({"scenario": {"script": "tests/jmx/http.jmx"}})
        obj.distributed_servers=["127.0.0.1", "127.0.0.1"]
        obj.prepare()
        xml_tree = etree.fromstring(open(obj.modified_jmx, "rb").read())
        thread_groups = xml_tree.findall(".//ThreadGroup")
        prepend_str = r"${__machineName()}"
        for thread_group in thread_groups:
            self.assertTrue(thread_group.attrib["testname"].startswith(prepend_str))

>>>>>>> 2fdf02af
<|MERGE_RESOLUTION|>--- conflicted
+++ resolved
@@ -342,7 +342,21 @@
         values = [x for x in obj.datapoints(True)]
         self.assertEquals(1, len(values))
 
-<<<<<<< HEAD
+    def test_distributed_th_hostnames(self):
+        obj = JMeterExecutor()
+        obj.engine = EngineEmul()
+        obj.execution.merge({"scenario": {"script": "tests/jmx/http.jmx"}})
+        obj.distributed_servers=["127.0.0.1", "127.0.0.1"]
+        obj.prepare()
+        xml_tree = etree.fromstring(open(obj.modified_jmx, "rb").read())
+        thread_groups = xml_tree.findall(".//ThreadGroup")
+        prepend_str = r"${__machineName()}"
+        for thread_group in thread_groups:
+            self.assertTrue(thread_group.attrib["testname"].startswith(prepend_str))
+
+
+        self.assertEquals(1, len(values))
+
     def test_dns_cache_mgr(self):
         obj = JMeterExecutor()
         obj.engine = EngineEmul()
@@ -355,18 +369,4 @@
         for request in requests:
             implementation = request.find(".//stringProp[@name='HTTPSampler.implementation']")
             self.assertEqual(implementation.text, "HttpClient4")
-        self.assertTrue(obj.sys_properties_file.endswith("system.properties"))
-=======
-    def test_distributed_th_hostnames(self):
-        obj = JMeterExecutor()
-        obj.engine = EngineEmul()
-        obj.execution.merge({"scenario": {"script": "tests/jmx/http.jmx"}})
-        obj.distributed_servers=["127.0.0.1", "127.0.0.1"]
-        obj.prepare()
-        xml_tree = etree.fromstring(open(obj.modified_jmx, "rb").read())
-        thread_groups = xml_tree.findall(".//ThreadGroup")
-        prepend_str = r"${__machineName()}"
-        for thread_group in thread_groups:
-            self.assertTrue(thread_group.attrib["testname"].startswith(prepend_str))
-
->>>>>>> 2fdf02af
+        self.assertTrue(obj.sys_properties_file.endswith("system.properties"))