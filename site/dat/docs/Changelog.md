--- conflicted
+++ resolved
@@ -3,12 +3,8 @@
 ## 1.1.1 (next)
  - maximize browser window in Selenium test, when possible
  - add graphite support to monitoring service
-<<<<<<< HEAD
  - add local monitoring service
-
-=======
  - create [Docker](Docker.md) image with Taurus inside
->>>>>>> 354669cf
 
 ## 1.1.0
  - support `iterations` and `hold-for` options for Selenium
