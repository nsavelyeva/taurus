# Changelog

## 1.7.3 <sup>next</sup>
 - fix assertion disappearance in nose_plugin
 - improve exception logging in Engine/CLI
 - fix unicode issues in jmx2yaml
 - make Taurus shortcut (Windows) open command line
 - handle the absence of backtrace in RSpec
 - jmx2yaml: use `HTTPSampler.path` even when there's no `HTTPSampler.domain` set
 - fix cumulative part of BlazeMeter reporting
 - remove MirrorsManager from Gatling
 - add final stats reporting for functional mode
 - add `content-encoding` request- and scenario-level option to JMeter
<<<<<<< HEAD
 - change routing part for BlazeMeter reports opened in browser
=======
 - fix log verbosity for HTTPError
>>>>>>> b30f7459

## 1.7.2 <sup>13 oct 2016</sup>
 - fix keep-alive processing in Gatling
 - add ability of JMeter variables usage in data-sources path options
 - add `jsr223` blocks support for JMeter
 - fix problem with jmx twins 

## 1.7.1 <sup>10 oct 2016</sup>
 - fix Mocha runner race condition
 - support more scenario options for Grinder script generation
 - add move check for executor results availability to provisioning
 - add common `run-at` option for services
 - fix CPU monitoring when multiple monitoring modules are used
 - fix `timeout` handling in Locust script generator
 - fix Locust crash when `concurrency` isn't specified
 - support scenario-level `headers` in Locust script generator
 - add exception throw to tools downloader
 - add Mocha autoinstallation for Selenium tests
 - add `selenium-webdriver` npm package installation for Mocha runner
 - make `-locations` respect `use-deprecated-api` flag
 - fix relative path processing in find_file()
 - don't exclude executable nose scripts for Selenium 
 - add setup of global `additional-classpath` ability to SeleniumExecutor
 - support `keepalive` flag for Locust and Grinder
 - make assertion messages of nose shorter and more informative
 - track `bytes received` KPI and attach it to BZA report

## 1.7.0 <sup>2 oct 2016</sup>
 - add RSpec tests runner for Selenium
 - add Mocha-based tests runner for Selenium
 - introduce `language` option for Selenium tests
 - add `action` blocks to JMeter's requests
 - fix JAR building for selenium projects with several folders
 - migrate to new online reporting format
 - add LocustIO script generation feature
 - support collection-based cloud tests
 - do not copy Selenium scripts in artifacts dir before running them
 - fix KPI merging error
 - fix nose plugin crash when setUp/setUpClass raises an exception 
 - fix percentiles values for cloud-based tests
 - add stubs for `screenshoter` and `capturehar` services
 - fix artifact upload in the cloud
 - Docker image now has all executors pre-installed
 - introduce `check-interval` option for cloud provisioning
 - rename generated Grinder script to avoid clashes with Locust

## 1.6.8 <sup>1 sep 2016</sup>
 - fix hamcrest installation for Java-based Selenium tests
 - fix Jmeter fail with unusual jmx property type
 - add variable sending example into Gatling documentation
 - fix results time and add widget for ApacheBenchmark
 - add `script: <jar-file>` capability to Gatling executor
 - handle JMeter functions in `default-address` option

## 1.6.7 <sup>23 aug 2016</sup>
 - add `cloud` and `local` aliases 
 - add `detach` mode to Cloud Provisioning
 - add worker id to cloud log file names
 - fix delay trouble in provisioning
 - fix Gatling keepalive type cast bug
 - fix grinder in the cloud with requests scenario
 - add `xml-jtl-flags` option for tuning of logging verbosity
 - add `waiting for data...` into titles of console blocks
 - fix SSL error handling for cloud provisioning
 - add Chrome profiler [service](ChromeProfiler.md) and reporter
 - add webdriver.log for requests-based Selenium tests
 - make Selenim test labels clearer

## 1.6.6 <sup>08 aug 2016</sup>
 - optimize aggregator by removing excessive calls to `BetterDict.get()`
 - use JMeter Plugins Manager for installation of plugins
 - build installer for Windows to simplify installation process
 - add Proxy2JMX service to convert tests from Selenium to JMeter format
 - fix occasional crash from inconsistent API result for cloud test KPIs
 - prefer user-supplied `download-link` over default download link for JMeter

## 1.6.5 <sup>12 jul 2016</sup>
 - fix master_id choosing for cloud reporting 
 - fix non-graceful shutdown on GUI window close
 - restructure reporting and services docs
 - do not crash when attempting to open browser in browserless env
 - update Gatling script sample in docs
 - solve slow post-processing by making reading speed of kpi.jtl adaptive

## 1.6.4 <sup>05 jul 2016</sup>
 - add short script syntax (`<scenario>: \<script>`)
 - rely on Gatling simulation auto-detection mechanism when `simulation` field is not set
 - fix 'non-existent scenario' error case
 - fix config cleanup in cloud provisioning
 - fix Selenium crash when used in multi-execution with a shared scenario
 - add `default-address` scenario option to Selenium
 - add custom gatling launcher for jar usage ability
 - fix gatling path fail on Windows
 - automatically rename Selenium Python script if it has undiscoverable name
 - fix null global headers failure
 - add `upload-files` option to JMeter requests for multipart/form-data uploads
 - `loop: false` in JMeter data source now means 'stop thread after CSV is exhausted'
 - force str for env vars in all shellexecs

## 1.6.3 <sup>17 jun 2016</sup>
 - fix percentile value handling in passfail criteria
 - add setting up of CWD on server side
 - fix problem with sending included configs into cloud
 - fix cumulative fail criteria processing order
 - limit the amount of monitoring data BlazeMeter uploader accumulates
 - fix passfail criteria with no last datapoint available
 - force str for env vars in all shellexecs

## 1.6.2 <sup>8 jun 2016</sup>
 - fix passfail-related regression crash

## 1.6.1 <sup>1 jun 2016</sup>
 - add `run-at` option for unpacker module

## 1.6.0 <sup>31 may 2016</sup>
 - add [logic blocks](JMeter.md#Logic-Blocks) to `scenario.requests` syntax for JMeter
 - add `default-location` option for cloud provisioning
 - delete test files before uploading new ones to the cloud
 - add `delete-test-files` option to cloud provisioning
 - fix reading piped config from stdin
 - don't trap KeyboardInterrupt in tool install
 - remove default xmx set for JMeter
 - add zipping folders treatment for remote execution
 - add check for resources overlap (data loss danger) for remote execution
 - add raise for JSON body without corresponding header
 - cleanup config from null values before sending it to the cloud
 - pull cumulative percentiles from cloud provisioning
 - replace 'criterias' with 'criteria', add backward compatibility
 - fix double blazemeter reporting in cloud
 - make ui type configurable with `screen` option of console reporter
 - fix console reporter crash under Windows when curses is installed
 - add subject setting to regexp extractor (similar to assertions)
 - send some monitoring data into BlazeMeter reporting service
 - do not clear cloud test files when using Blazemeter reporting

## 1.5.1 <sup>30 may 2016</sup>
 - fix JMeter 3.0 installation issues
 - make JMeter 3.0 the default installed version
 - fix downloading older JMeter versions from Apache archives

## 1.5.0 <sup>4 may 2016</sup>
 - add [Tsung](Tsung.md) executor
 - support Gatling 2.2.0
 - fix Gatling `download-link` option handling
 - fix `browser-open` regression
 - allow CLI overrides to be arbitrary YAML values
 - make log widget in console reporter smaller to leave more space for sidebar widgets
 - order sidebar widgets by their priority
 - fix "junit xml reporter + passfail + monitoring" bug 

## 1.4.4 <sup>25 apr 2016</sup>
 - fix enhanced PBench schedule generation crash on Python 3
 - ensure that `script` option for PBench is looked at scenario level
 - do not CWD into artifacts directory when running PBench
 - fix PBench script lookup when using cloud/remote provisioning
 - do not change CWD when running JMeter
 - add forgotten Gatling script template to python egg
 - fix PassFail condition flaw with few datapoints
 - explicitly write default values in jmx2yaml
 - recognize JMX variables in jmx2yaml
 - don't fail execution because of web browser
 - fix schedule size estimation and progress reporting in PBench
 - fix PBench schedule reading crashes in Python3
 - fix empty jxm error listener when write-xml-jtl=none  

## 1.4.3 <sup>14 apr 2016</sup>
 - bump up version for jmeter plugins installation to 1.4.0
 - `javac` presence check fixed for selenium
 - deeper fix detection of resource files for full-form `data-sources` items
 
## 1.4.2 <sup>11 apr 2016</sup>
 - fix detection of resource files for full-form `data-sources` items
 - fix `body-file` and `data-sources` not being detected in cloud environment

## 1.4.1 <sup>7 apr 2016</sup>
 - improve slave id analysis for JMeter distributed test
 - do not append extra \r\n to files sent to cloud/remote prov

## 1.4.0 <sup>5 apr 2016</sup>
 - add XPath extractors and assertions for JMeter
 - show warning if no element matched `set-prop` modification
 - do not create hostaliases file when aliases are not specified
 - add `force-parent-sample` option to JMeter executor
 - add `compile-target-java` option for Selenium
 - add dynamic buffer scaling ability to ResultsReader
 - add scheduling ability with `start-at` parameter  
 - apply overrides and cli-aliases before creating artifacts-dir
 - fix multiple JMeter warnings when CSV delimiter isn't set 
 - add `memory-xmx` option to JMeter to configure JVM heap size 

## 1.3.3 <sup>24 mar 2016</sup>
 - add new `hostaliases` setting for all executors
 - add delay capability to engine 

## 1.3.2 <sup>23 mar 2016</sup>
 - fix lowercase hostname for JMeter HTTP request
 - fix binary varname crash for JMeter HTTP request 

## 1.3.1 <sup>22 mar 2016</sup>
 - fix JMeter crash when `data-sources` value is not a list
 - fix non-integer port in HTTP request
 - fix Selenium crash with when using cloud/remote provisioning

## 1.3.0 <sup>16 mar 2016</sup>
 - add [Gatling](Gatling.md) script generation 
 - fix [Gatling](Gatling.md) metric parsing
 - remove explicitly cwd setting for [Gatling](Gatling.md)
 - add detection of [Gatling](Gatling.md) simulation request in case of several simulations are found
 - set unique output dir for every [Gatling](Gatling.md) execution
 - add output buffer size control to [Gatling](Gatling.md) executor 
 - fix [Grinder](Grinder.md) crash
 - join [JMeter](JMeter.md) and its plugins installation procedures
 - fix unicode handling in [JMeter](JMeter.md)'s jmx script
 - add [Apache Benchmark](ApacheBenchmark.md) executor
 - extend script path recognition for [JMeter](JMeter.md)
 - fix [PBench](PBench.md) not working with cloud provisioning
 - fix schedule generation in original [PBench](PBench.md)

## 1.2.0 <sup>19 feb 16</sup>
 - maximize browser window in Selenium test, when possible
 - add graphite support to monitoring service
 - add local monitoring service
 - create [Docker](Docker.md) image with Taurus inside
 - one virtual display for all selenium executions
 - add link for cloud provisioning results into JUnit xml
 - add interface between Taurus and Gatling test script (scala)
 - fix selenium resource files list for cloud
 - fix forced delimiter detection for JMeter (failed for single-column csv)  

## 1.1.0 <sup>11 jan 16</sup>
 - support `iterations` and `hold-for` options for Selenium
 - add concurrency-driven load support for PBench
 - add `-locations` command alias to dump available locations for Cloud tests
 - support variables in time fields for JMeter
 - support POST body in application/json format for JMeter
 - ability to set JMeter log verbosity with `write-xml-jtl`

## 1.0.0 <sup>4 jan 16</sup>
 - support [cloud](Cloud.md) provisioning
 - parse URLs for JMeter a bit better
 - add `Siege` executor
 - add command line option `-n` to skip loading system and user configs

----

[Changelog for Year 2015](Changelog2015.md)<|MERGE_RESOLUTION|>--- conflicted
+++ resolved
@@ -11,11 +11,8 @@
  - remove MirrorsManager from Gatling
  - add final stats reporting for functional mode
  - add `content-encoding` request- and scenario-level option to JMeter
-<<<<<<< HEAD
  - change routing part for BlazeMeter reports opened in browser
-=======
  - fix log verbosity for HTTPError
->>>>>>> b30f7459
 
 ## 1.7.2 <sup>13 oct 2016</sup>
  - fix keep-alive processing in Gatling
