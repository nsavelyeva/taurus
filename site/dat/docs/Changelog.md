--- conflicted
+++ resolved
@@ -2,18 +2,15 @@
 
 ## 0.4.2 (next)
  - bump up gatling version to 2.1.7
+ - selenium script from requests format
 
 ## 0.4.1
  - fix Locust.io search paths
  - `generalize-labels` default value changed to `false`
  - fix JMeter properties not read from jmeter files
  - force JMeter to use epoch timestamp format for CSV files
-<<<<<<< HEAD
  - Allow setting project ID instead of name, fail on project name clash
  - parameterize JMeter graceful shutdown time
-=======
- - selenium script from requests format
->>>>>>> 3b9e09d5
 
 ## 0.4.0
  - allow dumping final stats in Jenkins-consumable format
