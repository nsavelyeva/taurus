--- conflicted
+++ resolved
@@ -1,6 +1,6 @@
 # Changelog
 
-## 1.13.4<sup>next</sup>
+## 1.13.4<sup>31 mar 2019</sup>
 
 - bump up default JMeter version to 5.1.1
 - for external results loader, allow specifying files under scenario
@@ -19,14 +19,12 @@
 - fix 'None' iterations written into JMeter CTG
 - remember rolling concurrency to avoid fuzziness in multi-executor case
 - use HTTPS to check for version upgrade needs
-<<<<<<< HEAD
 - YAML syntax: support uniform, gaussian and poisson think-times for JMeter
 - filter `token` and some other options from config when running `-cloud`
 - make Java presence checks softer
 - fix env vars not passed to Plugins Manager
-=======
-- support keystore configuration for jmeter executor in yaml
->>>>>>> f61a9df4
+- support keystore configuration for jmeter executor in YAML
+- allow spaces to be used in Gatling properties
 
 
 ## 1.13.3<sup>24 feb 2019</sup>
