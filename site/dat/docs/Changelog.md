# Changelog
## 1.3.0 (next)
 - add gatling script generation 
 - fix gatling metric parsing
 - fix grinder crash
 - remove explicitly cwd assignment from gatling
 - add detection of gatling simulation request in case of several simulations are found
 - join JMeter and its plugins installation procedures
 - add Apache Benchmark executor
<<<<<<< HEAD
 - extend script path recognition for Jmeter
=======
 - fix PBench not working with cloud provisioning
>>>>>>> 7958225f

## 1.2.0
 - maximize browser window in Selenium test, when possible
 - add graphite support to monitoring service
 - add local monitoring service
 - create [Docker](Docker.md) image with Taurus inside
 - one virtual display for all selenium executions
 - add link for cloud provisioning results into JUnit xml
 - add interface between Taurus and Gatling test script (scala)
 - fix selenium resource files list for cloud
 - fix forced delimiter detection for JMeter (failed for single-column csv)  

## 1.1.0
 - support `iterations` and `hold-for` options for Selenium
 - add concurrency-driven load support for PBench
 - add `-locations` command alias to dump available locations for Cloud tests
 - support variables in time fields for JMeter
 - support POST body in application/json format for JMeter
 - ability to set JMeter log verbosity with `write-xml-jtl`

## 1.0.0
 - support [cloud](Cloud.md) provisioning
 - parse URLs for JMeter a bit better
 - add `Siege` executor
 - add command line option `-n` to skip loading system and user configs

## 0.5.2
 - fix JMeter installation on windows

## 0.5.1
 - fix shellexec env variables
 - add `assume-success` flag for JMeter assertions
 - flexibly handle '$1$' templates for JMeter regex extractor
 - fix null body parameter for JMeter

## 0.5.0
 - allow using Xvfb for Selenium executor
 - don't use lynx browser when opening report links
 - add PBench executor type
 - show scenario alias in sidebar widget for JMeter
 - set `TAURUS\_ARTIFACTS\_DIR` environment variables for shellexec commands
 - add `cwd` option for shellexec tasks
 - add `env` option for shellexec tasks

## 0.4.5
 - load settings applied to Stepping Thread Groups
 - shellexec service: print to stdout/stderr when `out`/`err` options set to `null`
 - JMeter: append `user.properties` instead of overriding
 - move pass/fail to services
 - set BlazeMeter session note with test error message if present

## 0.4.4
 - limit max size of file that goes into zip for artifact upload (max-size option)
 - fix cumulative KPIset recalculating
 - JMeter, Grinder, Gatling, JUnit now use mirrors during installation
 - files from Listeners now excluded from resources
 
## 0.4.3
 - allow passing config as stdin to CLI like `./generate-config.sh | bzt`
 - allow having `report-name=ask` for BlazeMeter reporter
 - selenium test runners now using xml jtl for errors
 - console graph max height resets on data scroll
 - resource monitoring service implemented

## 0.4.2
 - bump up Gatling version to 2.1.7
 - selenium script from requests format
 - change file search algo to use paths relative to config locations
 - allow having script files relative to config locations
 - allow having `included-configs` instruction
 - allow setting path to artifacts from `settings` in config, deprecate `--data-dir` CLI option

## 0.4.1
 - fix Locust.io search paths
 - `generalize-labels` default value changed to `false`
 - fix JMeter properties not read from jmeter files
 - force JMeter to use epoch timestamp format for CSV files
 - Allow setting project ID instead of name, fail on project name clash
 - parameterize JMeter graceful shutdown time

## 0.4.0
 - allow dumping final stats in Jenkins-consumable format
 - implemented graceful shutdown for JMeter
 - for sample that failed because of embedded resources, actual error message used instead of "OK"
 - support Locust.io load generator
 - allow setting the `report-name` for blazemeter report
 - allow easy setting report/test/project options for blazemeter module

## 0.3.8
  - fixed bug when old jars were not removed during JMeter installation
  - add `project` to BlazeMeter report config, allowing to sort tests by projects
  - allow `message` for pass/fail criteria to improve readability
  - implement "services" top-level config section
  - implemented shellhook service

## 0.3.7
  - fail criteria without timeframe is checked at the end of the test
  - fixed shutdown on windows
  - fixed label names in junitxml reports
  - blazemeter report url added to every testcase in junitxml reports

## 0.3.6
  - added jmx2yaml tool
  - added updates check capability

## 0.3.5
  - fix Selenium executor logging
  - added CSS/JQuery extractor support in scenarios generated from requests option.
  - fixed JMeter installation path issue one more time

## 0.3.4
  - fixed JMeter path bug on windows
  
## 0.3.3
  - fixed tools check/installation on windows
  - fixed resource files gathering issue

## 0.3.2
  - use progressbar for download progress indicators
  - fix issue with unicode XML on Mac
  - use JTL format in Selenium results

## 0.3.1
  - fixed python3 installation issue (progressbar33 now used instead of progressbar)

## 0.3.0
  - implement `selenium` executor
  - fix crashing on second start jmeter under GUI mode
  - iterate requests forever if no limits were specified
  - fix test duration logic to respect iterations set
  - distributed tests are now supported with JMeter UI (`gui: true` option)
  - install JMeter-Plugins 1.3.0
  - all default tool locations are now under `~/.bzt` dir
  - FinalStatus reporter now provides test duration (test-duration option, True by default)
  - bzt now fails when no requests were given in requests scenario
  - six module version requirements was removed

## 0.2.23
  - rename `bulk-size` option into `send-interval` for BlazeMeter reporter
  - explicitly fail in case of wrong `body` option for HTTP request
  - fixed bug when JMeter test duration was not applied properly.

## 0.2.22
  - send data to BlazeMeter less frequently (30 secs)
  - added ability to access BZA feeding through proxy
  - fixed bug with modifying paths of resource files in distribute test mode
  
## 0.2.21
  - if `iterations` set, then duration for test will not be limited
  - added `steps` option to execution settings
  
## 0.2.20
  - add `within` logic to timeframed pass-fail criterias
  - added `use-dns-cache-mgr` option.
  - default-domain option renamed to default-address (scheme, hostname, port are now parsed from this option).
  
## 0.2.19
  - fixed bug when in distributed tests VU count was not calculated properly.
  - auto-append `${__machineName()}` for thread names in distributed test
  - fix module search path issue on MacOS

## 0.2.18
  - set "clear each iteration" flag for cache and cookie managers when generating JMX from requests
  - allow wildcards in enable-disable modifications  

## 0.2.17
  - added ability to change font size in Windows dashboard GUI on Ctrl + mousewheel event
  - reworked CSV reading for JMeter to support quoted data

## 0.2.16
  - fix base config not copied because of broken imports
  - display console screen in separate window on windows

## 0.2.15
  - replace digits and UUID sequences with N and U to decrease label count
  - fix not working `bzt 1.jmx 2.jmx 3.jmx`

## 0.2.14
  - added support for user defined variables
  - fix reading for non-standard errors JTL

## 0.2.13
  - Some more stats have been added to console screen
  - add `-gui` command-line alias to open JMeter UI for debugging
  - add support for JMeter distributed mode
  
## 0.2.12
  - Added http request defaults options
  - Added support of RPS shaper component
  - Remove conflicting JAR libraries during JMeter installation procedure
  - Fixed bug when resource files were not properly copied to artifacts directory

## 0.2.11
  - Base config fix on Windows and minor changes in setup.py

## 0.2.8
  - Fix base config not found on Windows with multiple disks
  - Added proper version of lxml in requirements

## 0.2.1
  - Added pass/fail criteria report on console reporter

## 0.2.0
  - Added JSON path assertion.
  - Added parameters for final_stats reporter
  - Added ability to generate query string based on parameters and request type.<|MERGE_RESOLUTION|>--- conflicted
+++ resolved
@@ -7,11 +7,9 @@
  - add detection of gatling simulation request in case of several simulations are found
  - join JMeter and its plugins installation procedures
  - add Apache Benchmark executor
-<<<<<<< HEAD
  - extend script path recognition for Jmeter
-=======
  - fix PBench not working with cloud provisioning
->>>>>>> 7958225f
+
 
 ## 1.2.0
  - maximize browser window in Selenium test, when possible
