# Changelog

## 1.6.3 (next)
 - fix percentile value handling in passfail criteria
 - add setting up of CWD on server side
 - fix problem with sending included configs into cloud
 - fix cumulative fail criteria processing order
<<<<<<< HEAD
 - fix passfail criteria with no last datapoint available
=======
 - limit the amount of monitoring data BlazeMeter uploader accumulates
>>>>>>> 55ae5fd7

## 1.6.2 <sup>8 jun 2016</sup>
 - fix passfail-related regression crash

## 1.6.1 <sup>1 jun 2016</sup>
 - add `run-at` option for unpacker module

## 1.6.0 <sup>31 may 2016</sup>
 - add [logic blocks](JMeter.md#Logic-Blocks) to `scenario.requests` syntax for JMeter
 - add `default-location` option for cloud provisioning
 - delete test files before uploading new ones to the cloud
 - add `delete-test-files` option to cloud provisioning
 - fix reading piped config from stdin
 - don't trap KeyboardInterrupt in tool install
 - remove default xmx set for JMeter
 - add zipping folders treatment for remote execution
 - add check for resources overlap (data loss danger) for remote execution
 - add raise for JSON body without corresponding header
 - cleanup config from null values before sending it to the cloud
 - pull cumulative percentiles from cloud provisioning
 - replace 'criterias' with 'criteria', add backward compatibility
 - fix double blazemeter reporting in cloud
 - make ui type configurable with `screen` option of console reporter
 - fix console reporter crash under Windows when curses is installed
 - add subject setting to regexp extractor (similar to assertions)
 - send some monitoring data into BlazeMeter reporting service
 - do not clear cloud test files when using Blazemeter reporting

## 1.5.1 <sup>30 may 2016</sup>
 - fix JMeter 3.0 installation issues
 - make JMeter 3.0 the default installed version
 - fix downloading older JMeter versions from Apache archives

## 1.5.0 <sup>4 may 2016</sup>
 - add [Tsung](Tsung.md) executor
 - support Gatling 2.2.0
 - fix Gatling `download-link` option handling
 - fix `browser-open` regression
 - allow CLI overrides to be arbitrary YAML values
 - make log widget in console reporter smaller to leave more space for sidebar widgets
 - order sidebar widgets by their priority
 - fix "junit xml reporter + passfail + monitoring" bug 

## 1.4.4 <sup>25 apr 2016</sup>
 - fix enhanced PBench schedule generation crash on Python 3
 - ensure that `script` option for PBench is looked at scenario level
 - do not CWD into artifacts directory when running PBench
 - fix PBench script lookup when using cloud/remote provisioning
 - do not change CWD when running JMeter
 - add forgotten Gatling script template to python egg
 - fix PassFail condition flaw with few datapoints
 - explicitly write default values in jmx2yaml
 - recognize JMX variables in jmx2yaml
 - don't fail execution because of web browser
 - fix schedule size estimation and progress reporting in PBench
 - fix PBench schedule reading crashes in Python3
 - fix empty jxm error listener when write-xml-jtl=none  

## 1.4.3 <sup>14 apr 2016</sup>
 - bump up version for jmeter plugins installation to 1.4.0
 - `javac` presence check fixed for selenium
 - deeper fix detection of resource files for full-form `data-sources` items
 
## 1.4.2 <sup>11 apr 2016</sup>
 - fix detection of resource files for full-form `data-sources` items
 - fix `body-file` and `data-sources` not being detected in cloud environment

## 1.4.1 <sup>7 apr 2016</sup>
 - improve slave id analysis for JMeter distributed test
 - do not append extra \r\n to files sent to cloud/remote prov

## 1.4.0 <sup>5 apr 2016</sup>
 - add XPath extractors and assertions for JMeter
 - show warning if no element matched `set-prop` modification
 - do not create hostaliases file when aliases are not specified
 - add `force-parent-sample` option to JMeter executor
 - add `compile-target-java` option for Selenium
 - add dynamic buffer scaling ability to ResultsReader
 - add scheduling ability with `start-at` parameter  
 - apply overrides and cli-aliases before creating artifacts-dir
 - fix multiple JMeter warnings when CSV delimiter isn't set 
 - add `memory-xmx` option to JMeter to configure JVM heap size 

## 1.3.3 <sup>24 mar 2016</sup>
 - add new `hostaliases` setting for all executors
 - add delay capability to engine 

## 1.3.2 <sup>23 mar 2016</sup>
 - fix lowercase hostname for JMeter HTTP request
 - fix binary varname crash for JMeter HTTP request 

## 1.3.1 <sup>22 mar 2016</sup>
 - fix JMeter crash when `data-sources` value is not a list
 - fix non-integer port in HTTP request
 - fix Selenium crash with when using cloud/remote provisioning

## 1.3.0 <sup>16 mar 2016</sup>
 - add [Gatling](Gatling.md) script generation 
 - fix [Gatling](Gatling.md) metric parsing
 - remove explicitly cwd setting for [Gatling](Gatling.md)
 - add detection of [Gatling](Gatling.md) simulation request in case of several simulations are found
 - set unique output dir for every [Gatling](Gatling.md) execution
 - add output buffer size control to [Gatling](Gatling.md) executor 
 - fix [Grinder](Grinder.md) crash
 - join [JMeter](JMeter.md) and its plugins installation procedures
 - fix unicode handling in [JMeter](JMeter.md)'s jmx script
 - add [Apache Benchmark](ApacheBenchmark.md) executor
 - extend script path recognition for [JMeter](JMeter.md)
 - fix [PBench](PBench.md) not working with cloud provisioning
 - fix schedule generation in original [PBench](PBench.md)

## 1.2.0 <sup>19 feb 16</sup>
 - maximize browser window in Selenium test, when possible
 - add graphite support to monitoring service
 - add local monitoring service
 - create [Docker](Docker.md) image with Taurus inside
 - one virtual display for all selenium executions
 - add link for cloud provisioning results into JUnit xml
 - add interface between Taurus and Gatling test script (scala)
 - fix selenium resource files list for cloud
 - fix forced delimiter detection for JMeter (failed for single-column csv)  

## 1.1.0 <sup>11 jan 16</sup>
 - support `iterations` and `hold-for` options for Selenium
 - add concurrency-driven load support for PBench
 - add `-locations` command alias to dump available locations for Cloud tests
 - support variables in time fields for JMeter
 - support POST body in application/json format for JMeter
 - ability to set JMeter log verbosity with `write-xml-jtl`

## 1.0.0 <sup>4 jan 16</sup>
 - support [cloud](Cloud.md) provisioning
 - parse URLs for JMeter a bit better
 - add `Siege` executor
 - add command line option `-n` to skip loading system and user configs

----

[Changelog for Year 2015](Changelog2015.md)<|MERGE_RESOLUTION|>--- conflicted
+++ resolved
@@ -5,11 +5,8 @@
  - add setting up of CWD on server side
  - fix problem with sending included configs into cloud
  - fix cumulative fail criteria processing order
-<<<<<<< HEAD
+ - limit the amount of monitoring data BlazeMeter uploader accumulates
  - fix passfail criteria with no last datapoint available
-=======
- - limit the amount of monitoring data BlazeMeter uploader accumulates
->>>>>>> 55ae5fd7
 
 ## 1.6.2 <sup>8 jun 2016</sup>
  - fix passfail-related regression crash
