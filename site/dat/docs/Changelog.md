# Changelog

## 1.3.2 <sup>23 mar 2016</sup>
 - fix lowercase hostname for JMeter HTTP request
 - fix binary varname crash for JMeter HTTP request 

## 1.3.1 <sup>22 mar 2016</sup>
 - fix JMeter crash when `data-sources` value is not a list
 - fix non-integer port in HTTP request
<<<<<<< HEAD
 - fix Selenium crash with when using cloud/remote provisioning
=======
 - add dynamic buffer scaling for results reader
 
>>>>>>> 6f23e16c

## 1.3.0 <sup>16 mar 2016</sup>
 - add [Gatling](Gatling.md) script generation 
 - fix [Gatling](Gatling.md) metric parsing
 - remove explicitly cwd setting for [Gatling](Gatling.md)
 - add detection of [Gatling](Gatling.md) simulation request in case of several simulations are found
 - set unique output dir for every [Gatling](Gatling.md) execution
 - add output buffer size control to [Gatling](Gatling.md) executor 
 - fix [Grinder](Grinder.md) crash
 - join [JMeter](JMeter.md) and its plugins installation procedures
 - fix unicode handling in [JMeter](JMeter.md)'s jmx script
 - add [Apache Benchmark](ApacheBenchmark.md) executor
 - extend script path recognition for [JMeter](JMeter.md)
 - fix [PBench](PBench.md) not working with cloud provisioning
 - fix schedule generation in original [PBench](PBench.md)

## 1.2.0 <sup>19 feb 16</sup>
 - maximize browser window in Selenium test, when possible
 - add graphite support to monitoring service
 - add local monitoring service
 - create [Docker](Docker.md) image with Taurus inside
 - one virtual display for all selenium executions
 - add link for cloud provisioning results into JUnit xml
 - add interface between Taurus and Gatling test script (scala)
 - fix selenium resource files list for cloud
 - fix forced delimiter detection for JMeter (failed for single-column csv)  

## 1.1.0 <sup>11 jan 16</sup>
 - support `iterations` and `hold-for` options for Selenium
 - add concurrency-driven load support for PBench
 - add `-locations` command alias to dump available locations for Cloud tests
 - support variables in time fields for JMeter
 - support POST body in application/json format for JMeter
 - ability to set JMeter log verbosity with `write-xml-jtl`

## 1.0.0 <sup>4 jan 16</sup>
 - support [cloud](Cloud.md) provisioning
 - parse URLs for JMeter a bit better
 - add `Siege` executor
 - add command line option `-n` to skip loading system and user configs

# Year 2015
## 0.5.2 <sup>17 dec 15</sup>
 - fix JMeter installation on windows

## 0.5.1 <sup>11/16/15</sup>
 - fix shellexec env variables
 - add `assume-success` flag for JMeter assertions
 - flexibly handle '$1$' templates for JMeter regex extractor
 - fix null body parameter for JMeter

## 0.5.0 <sup>11/16/2015</sup>
 - allow using Xvfb for Selenium executor
 - don't use lynx browser when opening report links
 - add PBench executor type
 - show scenario alias in sidebar widget for JMeter
 - set `TAURUS\_ARTIFACTS\_DIR` environment variables for shellexec commands
 - add `cwd` option for shellexec tasks
 - add `env` option for shellexec tasks

## 0.4.5 <sup>22 oct 2015</sup>
 - load settings applied to Stepping Thread Groups
 - shellexec service: print to stdout/stderr when `out`/`err` options set to `null`
 - JMeter: append `user.properties` instead of overriding
 - move pass/fail to services
 - set BlazeMeter session note with test error message if present

## 0.4.4 <sup>22 sep 2015</sup>
 - limit max size of file that goes into zip for artifact upload (max-size option)
 - fix cumulative KPIset recalculating
 - JMeter, Grinder, Gatling, JUnit now use mirrors during installation
 - files from Listeners now excluded from resources
 
## 0.4.3 <sup>17 sep 2015</sup>
 - allow passing config as stdin to CLI like `./generate-config.sh | bzt`
 - allow having `report-name=ask` for BlazeMeter reporter
 - selenium test runners now using xml jtl for errors
 - console graph max height resets on data scroll
 - resource monitoring service implemented

## 0.4.2 <sup>11 sep 2015</sup>
 - bump up Gatling version to 2.1.7
 - selenium script from requests format
 - change file search algo to use paths relative to config locations
 - allow having script files relative to config locations
 - allow having `included-configs` instruction
 - allow setting path to artifacts from `settings` in config, deprecate `--data-dir` CLI option

## 0.4.1 <sup>9 sep 2015</sup>
 - fix Locust.io search paths
 - `generalize-labels` default value changed to `false`
 - fix JMeter properties not read from jmeter files
 - force JMeter to use epoch timestamp format for CSV files
 - Allow setting project ID instead of name, fail on project name clash
 - parameterize JMeter graceful shutdown time

## 0.4.0 <sup>31 aug 2015</sup>
 - allow dumping final stats in Jenkins-consumable format
 - implemented graceful shutdown for JMeter
 - for sample that failed because of embedded resources, actual error message used instead of "OK"
 - support Locust.io load generator
 - allow setting the `report-name` for blazemeter report
 - allow easy setting report/test/project options for blazemeter module

## 0.3.8 <sup>26 aug 2015</sup>
  - fixed bug when old jars were not removed during JMeter installation
  - add `project` to BlazeMeter report config, allowing to sort tests by projects
  - allow `message` for pass/fail criteria to improve readability
  - implement "services" top-level config section
  - implemented shellhook service

## 0.3.7 <sup>13 aug 2015</sup>
  - fail criteria without timeframe is checked at the end of the test
  - fixed shutdown on windows
  - fixed label names in junitxml reports
  - blazemeter report url added to every testcase in junitxml reports

## 0.3.6 <sup>13 aug 2015</sup>
  - added jmx2yaml tool
  - added updates check capability

## 0.3.5 <sup>16 jul 2015</sup>
  - fix Selenium executor logging
  - added CSS/JQuery extractor support in scenarios generated from requests option.
  - fixed JMeter installation path issue one more time

## 0.3.4 <sup>16 jul 2015</sup>
  - fixed JMeter path bug on windows
  
## 0.3.3 <sup>16 jul 2015</sup>
  - fixed tools check/installation on windows
  - fixed resource files gathering issue

## 0.3.2 <sup>14 jul 2015</sup>
  - use progressbar for download progress indicators
  - fix issue with unicode XML on Mac
  - use JTL format in Selenium results

## 0.3.1 <sup>7 jul 2015</sup>
  - fixed python3 installation issue (progressbar33 now used instead of progressbar)

## 0.3.0 <sup>6 jul 2015</sup>
  - implement `selenium` executor
  - fix crashing on second start jmeter under GUI mode
  - iterate requests forever if no limits were specified
  - fix test duration logic to respect iterations set
  - distributed tests are now supported with JMeter UI (`gui: true` option)
  - install JMeter-Plugins 1.3.0
  - all default tool locations are now under `~/.bzt` dir
  - FinalStatus reporter now provides test duration (test-duration option, True by default)
  - bzt now fails when no requests were given in requests scenario
  - six module version requirements was removed

## 0.2.23 <sup>6 jul 2015</sup>
  - rename `bulk-size` option into `send-interval` for BlazeMeter reporter
  - explicitly fail in case of wrong `body` option for HTTP request
  - fixed bug when JMeter test duration was not applied properly.

## 0.2.22 <sup>6 jul 2015</sup>
  - send data to BlazeMeter less frequently (30 secs)
  - added ability to access BZA feeding through proxy
  - fixed bug with modifying paths of resource files in distribute test mode
  
## 0.2.21 <sup>6 jul 2015</sup>
  - if `iterations` set, then duration for test will not be limited
  - added `steps` option to execution settings
  
## 0.2.20 <sup>5 jul 2015</sup>
  - add `within` logic to timeframed pass-fail criterias
  - added `use-dns-cache-mgr` option.
  - default-domain option renamed to default-address (scheme, hostname, port are now parsed from this option).
  
## 0.2.19 <sup>6 jul 2015</sup>
  - fixed bug when in distributed tests VU count was not calculated properly.
  - auto-append `${__machineName()}` for thread names in distributed test
  - fix module search path issue on MacOS

## 0.2.18 <sup>21 may 2015</sup>
  - set "clear each iteration" flag for cache and cookie managers when generating JMX from requests
  - allow wildcards in enable-disable modifications  

## 0.2.17 <sup>15 may 2015</sup>
  - added ability to change font size in Windows dashboard GUI on Ctrl + mousewheel event
  - reworked CSV reading for JMeter to support quoted data

## 0.2.16 <sup>14 may 2015</sup>
  - fix base config not copied because of broken imports
  - display console screen in separate window on windows

## 0.2.15 <sup>13 may 2015</sup>
  - replace digits and UUID sequences with N and U to decrease label count
  - fix not working `bzt 1.jmx 2.jmx 3.jmx`

## 0.2.14 <sup>13 may 2015</sup>
  - added support for user defined variables
  - fix reading for non-standard errors JTL

## 0.2.13 <sup>12 may 2015</sup>
  - Some more stats have been added to console screen
  - add `-gui` command-line alias to open JMeter UI for debugging
  - add support for JMeter distributed mode
  
## 0.2.12 <sup>5 may 2015</sup>
  - Added http request defaults options
  - Added support of RPS shaper component
  - Remove conflicting JAR libraries during JMeter installation procedure
  - Fixed bug when resource files were not properly copied to artifacts directory

## 0.2.11 <sup>5 may 2015</sup>
  - Base config fix on Windows and minor changes in setup.py

## 0.2.8 <sup>29 apr 2015</sup>
  - Fix base config not found on Windows with multiple disks
  - Added proper version of lxml in requirements

## 0.2.1 <sup>28 apr 2015</sup>
  - Added pass/fail criteria report on console reporter

## 0.2.0 <sup>15 apr 2015</sup>
  - Added JSON path assertion.
  - Added parameters for final_stats reporter
  - Added ability to generate query string based on parameters and request type.<|MERGE_RESOLUTION|>--- conflicted
+++ resolved
@@ -3,16 +3,12 @@
 ## 1.3.2 <sup>23 mar 2016</sup>
  - fix lowercase hostname for JMeter HTTP request
  - fix binary varname crash for JMeter HTTP request 
+ - add dynamic buffer scaling for results reader
 
 ## 1.3.1 <sup>22 mar 2016</sup>
  - fix JMeter crash when `data-sources` value is not a list
  - fix non-integer port in HTTP request
-<<<<<<< HEAD
  - fix Selenium crash with when using cloud/remote provisioning
-=======
- - add dynamic buffer scaling for results reader
- 
->>>>>>> 6f23e16c
 
 ## 1.3.0 <sup>16 mar 2016</sup>
  - add [Gatling](Gatling.md) script generation 
